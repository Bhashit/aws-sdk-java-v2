--- conflicted
+++ resolved
@@ -1,6 +1,7 @@
 package software.amazon.awssdk.services.json;
 
 import java.util.ArrayList;
+import java.util.Collections;
 import java.util.HashMap;
 import java.util.List;
 import java.util.Map;
@@ -128,15 +129,9 @@
         if (internalPlugins.isEmpty() && externalPlugins.isEmpty()) {
             return config;
         }
-<<<<<<< HEAD
+        List<SdkPlugin> plugins = CollectionUtils.mergeLists(internalPlugins, externalPlugins);
         SdkClientConfiguration.Builder configuration = config.toBuilder();
         JsonServiceClientConfigurationBuilder serviceConfigBuilder = new JsonServiceClientConfigurationBuilder(configuration);
-=======
-        List<SdkPlugin> plugins = CollectionUtils.mergeLists(internalPlugins, externalPlugins);
-        JsonServiceClientConfigurationBuilder.BuilderInternal serviceConfigBuilder = JsonServiceClientConfigurationBuilder
-            .builder(config.toBuilder());
-        serviceConfigBuilder.overrideConfiguration(overrideConfiguration());
->>>>>>> 4750e4b3
         for (SdkPlugin plugin : plugins) {
             plugin.configureClient(serviceConfigBuilder);
         }
@@ -144,8 +139,7 @@
     }
 
     private List<SdkPlugin> internalPlugins() {
-        List<SdkPlugin> internalPlugins = new ArrayList<>();
-        return internalPlugins;
+        return Collections.emptyList();
     }
 
     protected static void validateClientOptions(SdkClientConfiguration c) {
