--- conflicted
+++ resolved
@@ -43,11 +43,8 @@
     public List<AuthSchemeOption> resolveAuthScheme(QueryAuthSchemeParams params) {
         QueryEndpointParams endpointParameters = QueryEndpointParams.builder().region(params.region())
                                                                     .useDualStackEndpoint(params.useDualStackEndpoint()).useFipsEndpoint(params.useFipsEndpoint())
-<<<<<<< HEAD
+                                                                    .awsAccountId(params.awsAccountId()).awsAccountIdEndpointMode(params.awsAccountIdEndpointMode())
                                                                     .listOfStrings(params.listOfStrings()).defaultListOfStrings(params.defaultListOfStrings())
-=======
-                                                                    .awsAccountId(params.awsAccountId()).awsAccountIdEndpointMode(params.awsAccountIdEndpointMode())
->>>>>>> c871c123
                                                                     .endpointId(params.endpointId()).defaultTrueParam(params.defaultTrueParam())
                                                                     .defaultStringParam(params.defaultStringParam()).deprecatedParam(params.deprecatedParam())
                                                                     .booleanContextParam(params.booleanContextParam()).stringContextParam(params.stringContextParam())
