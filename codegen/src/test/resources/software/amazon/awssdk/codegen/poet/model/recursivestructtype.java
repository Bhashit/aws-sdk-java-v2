package software.amazon.awssdk.services.jsonprotocoltests.model;

import java.io.Serializable;
import java.util.Arrays;
import java.util.Collection;
import java.util.Collections;
import java.util.List;
import java.util.Map;
import java.util.Objects;
import java.util.Optional;
import java.util.function.BiConsumer;
import java.util.function.Consumer;
import java.util.function.Function;
import java.util.stream.Collectors;
import java.util.stream.Stream;
import software.amazon.awssdk.annotations.Generated;
import software.amazon.awssdk.core.SdkField;
import software.amazon.awssdk.core.SdkPojo;
import software.amazon.awssdk.core.protocol.MarshallLocation;
import software.amazon.awssdk.core.protocol.MarshallingType;
import software.amazon.awssdk.core.traits.ListTrait;
import software.amazon.awssdk.core.traits.LocationTrait;
import software.amazon.awssdk.core.traits.MapTrait;
import software.amazon.awssdk.core.util.DefaultSdkAutoConstructList;
import software.amazon.awssdk.core.util.DefaultSdkAutoConstructMap;
import software.amazon.awssdk.core.util.SdkAutoConstructList;
import software.amazon.awssdk.core.util.SdkAutoConstructMap;
import software.amazon.awssdk.utils.CollectionUtils;
import software.amazon.awssdk.utils.ToString;
import software.amazon.awssdk.utils.builder.CopyableBuilder;
import software.amazon.awssdk.utils.builder.ToCopyableBuilder;

/**
 */
@Generated("software.amazon.awssdk:codegen")
public final class RecursiveStructType implements SdkPojo, Serializable,
        ToCopyableBuilder<RecursiveStructType.Builder, RecursiveStructType> {
    private static final SdkField<String> NO_RECURSE_FIELD = SdkField.<String> builder(MarshallingType.STRING)
            .memberName("NoRecurse").getter(getter(RecursiveStructType::noRecurse)).setter(setter(Builder::noRecurse))
            .traits(LocationTrait.builder().location(MarshallLocation.PAYLOAD).locationName("NoRecurse").build()).build();

    private static final SdkField<RecursiveStructType> RECURSIVE_STRUCT_FIELD = SdkField
            .<RecursiveStructType> builder(MarshallingType.SDK_POJO).memberName("RecursiveStruct")
            .getter(getter(RecursiveStructType::recursiveStruct)).setter(setter(Builder::recursiveStruct))
            .constructor(RecursiveStructType::builder)
            .traits(LocationTrait.builder().location(MarshallLocation.PAYLOAD).locationName("RecursiveStruct").build()).build();

    private static final SdkField<List<RecursiveStructType>> RECURSIVE_LIST_FIELD = SdkField
            .<List<RecursiveStructType>> builder(MarshallingType.LIST)
            .memberName("RecursiveList")
            .getter(getter(RecursiveStructType::recursiveList))
            .setter(setter(Builder::recursiveList))
            .traits(LocationTrait.builder().location(MarshallLocation.PAYLOAD).locationName("RecursiveList").build(),
                    ListTrait
                            .builder()
                            .memberLocationName(null)
                            .memberFieldInfo(
                                    SdkField.<RecursiveStructType> builder(MarshallingType.SDK_POJO)
                                            .constructor(RecursiveStructType::builder)
                                            .traits(LocationTrait.builder().location(MarshallLocation.PAYLOAD)
                                                    .locationName("member").build()).build()).build()).build();

    private static final SdkField<Map<String, RecursiveStructType>> RECURSIVE_MAP_FIELD = SdkField
            .<Map<String, RecursiveStructType>> builder(MarshallingType.MAP)
            .memberName("RecursiveMap")
            .getter(getter(RecursiveStructType::recursiveMap))
            .setter(setter(Builder::recursiveMap))
            .traits(LocationTrait.builder().location(MarshallLocation.PAYLOAD).locationName("RecursiveMap").build(),
                    MapTrait.builder()
                            .keyLocationName("key")
                            .valueLocationName("value")
                            .valueFieldInfo(
                                    SdkField.<RecursiveStructType> builder(MarshallingType.SDK_POJO)
                                            .constructor(RecursiveStructType::builder)
                                            .traits(LocationTrait.builder().location(MarshallLocation.PAYLOAD)
                                                    .locationName("value").build()).build()).build()).build();

    private static final List<SdkField<?>> SDK_FIELDS = Collections.unmodifiableList(Arrays.asList(NO_RECURSE_FIELD,
            RECURSIVE_STRUCT_FIELD, RECURSIVE_LIST_FIELD, RECURSIVE_MAP_FIELD));

    private static final long serialVersionUID = 1L;

    private final String noRecurse;

    private final RecursiveStructType recursiveStruct;

    private final List<RecursiveStructType> recursiveList;

    private final Map<String, RecursiveStructType> recursiveMap;

    private RecursiveStructType(BuilderImpl builder) {
        this.noRecurse = builder.noRecurse;
        this.recursiveStruct = builder.recursiveStruct;
        this.recursiveList = builder.recursiveList;
        this.recursiveMap = builder.recursiveMap;
    }

    /**
     * Returns the value of the NoRecurse property for this object.
     * 
     * @return The value of the NoRecurse property for this object.
     */
    public final String noRecurse() {
        return noRecurse;
    }

    /**
     * Returns the value of the RecursiveStruct property for this object.
     * 
     * @return The value of the RecursiveStruct property for this object.
     */
    public final RecursiveStructType recursiveStruct() {
        return recursiveStruct;
    }

    /**
     * Returns true if the RecursiveList property was specified by the sender (it may be empty), or false if the sender
     * did not specify the value (it will be empty). For responses returned by the SDK, the sender is the AWS service.
     */
    public final boolean hasRecursiveList() {
        return recursiveList != null && !(recursiveList instanceof SdkAutoConstructList);
    }

    /**
     * Returns the value of the RecursiveList property for this object.
     * <p>
     * Attempts to modify the collection returned by this method will result in an UnsupportedOperationException.
     * </p>
     * <p>
     * You can use {@link #hasRecursiveList()} to see if a value was sent in this field.
     * </p>
     * 
     * @return The value of the RecursiveList property for this object.
     */
    public final List<RecursiveStructType> recursiveList() {
        return recursiveList;
    }

    /**
     * Returns true if the RecursiveMap property was specified by the sender (it may be empty), or false if the sender
     * did not specify the value (it will be empty). For responses returned by the SDK, the sender is the AWS service.
     */
    public final boolean hasRecursiveMap() {
        return recursiveMap != null && !(recursiveMap instanceof SdkAutoConstructMap);
    }

    /**
     * Returns the value of the RecursiveMap property for this object.
     * <p>
     * Attempts to modify the collection returned by this method will result in an UnsupportedOperationException.
     * </p>
     * <p>
     * You can use {@link #hasRecursiveMap()} to see if a value was sent in this field.
     * </p>
     * 
     * @return The value of the RecursiveMap property for this object.
     */
    public final Map<String, RecursiveStructType> recursiveMap() {
        return recursiveMap;
    }

    @Override
    public Builder toBuilder() {
        return new BuilderImpl(this);
    }

    public static Builder builder() {
        return new BuilderImpl();
    }

    public static Class<? extends Builder> serializableBuilderClass() {
        return BuilderImpl.class;
    }

    @Override
    public final int hashCode() {
        int hashCode = 1;
        hashCode = 31 * hashCode + Objects.hashCode(noRecurse());
        hashCode = 31 * hashCode + Objects.hashCode(recursiveStruct());
        hashCode = 31 * hashCode + Objects.hashCode(hasRecursiveList() ? recursiveList() : null);
        hashCode = 31 * hashCode + Objects.hashCode(hasRecursiveMap() ? recursiveMap() : null);
        return hashCode;
    }

    @Override
    public final boolean equals(Object obj) {
        return equalsBySdkFields(obj);
    }

    @Override
    public final boolean equalsBySdkFields(Object obj) {
        if (this == obj) {
            return true;
        }
        if (obj == null) {
            return false;
        }
        if (!(obj instanceof RecursiveStructType)) {
            return false;
        }
        RecursiveStructType other = (RecursiveStructType) obj;
        return Objects.equals(noRecurse(), other.noRecurse()) && Objects.equals(recursiveStruct(), other.recursiveStruct())
<<<<<<< HEAD
                && Objects.equals(recursiveList(), other.recursiveList()) && Objects.equals(recursiveMap(), other.recursiveMap());
=======
               && hasRecursiveList() == other.hasRecursiveList() && Objects.equals(recursiveList(), other.recursiveList())
               && hasRecursiveMap() == other.hasRecursiveMap() && Objects.equals(recursiveMap(), other.recursiveMap());
>>>>>>> a2a2daa7
    }

    /**
     * Returns a string representation of this object. This is useful for testing and debugging. Sensitive data will be
     * redacted from this string using a placeholder value.
     */
    @Override
    public final String toString() {
        return ToString.builder("RecursiveStructType").add("NoRecurse", noRecurse()).add("RecursiveStruct", recursiveStruct())
<<<<<<< HEAD
                .add("RecursiveList", recursiveList()).add("RecursiveMap", recursiveMap()).build();
=======
                       .add("RecursiveList", hasRecursiveList() ? recursiveList() : null)
                       .add("RecursiveMap", hasRecursiveMap() ? recursiveMap() : null).build();
>>>>>>> a2a2daa7
    }

    public final <T> Optional<T> getValueForField(String fieldName, Class<T> clazz) {
        switch (fieldName) {
        case "NoRecurse":
            return Optional.ofNullable(clazz.cast(noRecurse()));
        case "RecursiveStruct":
            return Optional.ofNullable(clazz.cast(recursiveStruct()));
        case "RecursiveList":
            return Optional.ofNullable(clazz.cast(recursiveList()));
        case "RecursiveMap":
            return Optional.ofNullable(clazz.cast(recursiveMap()));
        default:
            return Optional.empty();
        }
    }

    @Override
    public final List<SdkField<?>> sdkFields() {
        return SDK_FIELDS;
    }

    private static <T> Function<Object, T> getter(Function<RecursiveStructType, T> g) {
        return obj -> g.apply((RecursiveStructType) obj);
    }

    private static <T> BiConsumer<Object, T> setter(BiConsumer<Builder, T> s) {
        return (obj, val) -> s.accept((Builder) obj, val);
    }

    public interface Builder extends SdkPojo, CopyableBuilder<Builder, RecursiveStructType> {
        /**
         * Sets the value of the NoRecurse property for this object.
         *
         * @param noRecurse
         *        The new value for the NoRecurse property for this object.
         * @return Returns a reference to this object so that method calls can be chained together.
         */
        Builder noRecurse(String noRecurse);

        /**
         * Sets the value of the RecursiveStruct property for this object.
         *
         * @param recursiveStruct
         *        The new value for the RecursiveStruct property for this object.
         * @return Returns a reference to this object so that method calls can be chained together.
         */
        Builder recursiveStruct(RecursiveStructType recursiveStruct);

        /**
         * Sets the value of the RecursiveStruct property for this object.
         *
         * This is a convenience that creates an instance of the {@link RecursiveStructType.Builder} avoiding the need
         * to create one manually via {@link RecursiveStructType#builder()}.
         *
         * When the {@link Consumer} completes, {@link RecursiveStructType.Builder#build()} is called immediately and
         * its result is passed to {@link #recursiveStruct(RecursiveStructType)}.
         * 
         * @param recursiveStruct
         *        a consumer that will call methods on {@link RecursiveStructType.Builder}
         * @return Returns a reference to this object so that method calls can be chained together.
         * @see #recursiveStruct(RecursiveStructType)
         */
        default Builder recursiveStruct(Consumer<Builder> recursiveStruct) {
            return recursiveStruct(RecursiveStructType.builder().applyMutation(recursiveStruct).build());
        }

        /**
         * Sets the value of the RecursiveList property for this object.
         *
         * @param recursiveList
         *        The new value for the RecursiveList property for this object.
         * @return Returns a reference to this object so that method calls can be chained together.
         */
        Builder recursiveList(Collection<RecursiveStructType> recursiveList);

        /**
         * Sets the value of the RecursiveList property for this object.
         *
         * @param recursiveList
         *        The new value for the RecursiveList property for this object.
         * @return Returns a reference to this object so that method calls can be chained together.
         */
        Builder recursiveList(RecursiveStructType... recursiveList);

        /**
         * Sets the value of the RecursiveList property for this object.
         *
         * This is a convenience that creates an instance of the {@link List<RecursiveStructType>.Builder} avoiding the
         * need to create one manually via {@link List<RecursiveStructType>#builder()}.
         *
         * When the {@link Consumer} completes, {@link List<RecursiveStructType>.Builder#build()} is called immediately
         * and its result is passed to {@link #recursiveList(List<RecursiveStructType>)}.
         * 
         * @param recursiveList
         *        a consumer that will call methods on {@link List<RecursiveStructType>.Builder}
         * @return Returns a reference to this object so that method calls can be chained together.
         * @see #recursiveList(List<RecursiveStructType>)
         */
        Builder recursiveList(Consumer<Builder>... recursiveList);

        /**
         * Sets the value of the RecursiveMap property for this object.
         *
         * @param recursiveMap
         *        The new value for the RecursiveMap property for this object.
         * @return Returns a reference to this object so that method calls can be chained together.
         */
        Builder recursiveMap(Map<String, RecursiveStructType> recursiveMap);
    }

    static final class BuilderImpl implements Builder {
        private String noRecurse;

        private RecursiveStructType recursiveStruct;

        private List<RecursiveStructType> recursiveList = DefaultSdkAutoConstructList.getInstance();

        private Map<String, RecursiveStructType> recursiveMap = DefaultSdkAutoConstructMap.getInstance();

        private BuilderImpl() {
        }

        private BuilderImpl(RecursiveStructType model) {
            noRecurse(model.noRecurse);
            recursiveStruct(model.recursiveStruct);
            recursiveList(model.recursiveList);
            recursiveMap(model.recursiveMap);
        }

        public final String getNoRecurse() {
            return noRecurse;
        }

        @Override
        public final Builder noRecurse(String noRecurse) {
            this.noRecurse = noRecurse;
            return this;
        }

        public final void setNoRecurse(String noRecurse) {
            this.noRecurse = noRecurse;
        }

        public final Builder getRecursiveStruct() {
            return recursiveStruct != null ? recursiveStruct.toBuilder() : null;
        }

        @Override
        public final Builder recursiveStruct(RecursiveStructType recursiveStruct) {
            this.recursiveStruct = recursiveStruct;
            return this;
        }

        public final void setRecursiveStruct(BuilderImpl recursiveStruct) {
            this.recursiveStruct = recursiveStruct != null ? recursiveStruct.build() : null;
        }

        public final Collection<Builder> getRecursiveList() {
            if (recursiveList instanceof SdkAutoConstructList) {
                return null;
            }
            return recursiveList != null ? recursiveList.stream().map(RecursiveStructType::toBuilder)
                    .collect(Collectors.toList()) : null;
        }

        @Override
        public final Builder recursiveList(Collection<RecursiveStructType> recursiveList) {
            this.recursiveList = RecursiveListTypeCopier.copy(recursiveList);
            return this;
        }

        @Override
        @SafeVarargs
        public final Builder recursiveList(RecursiveStructType... recursiveList) {
            recursiveList(Arrays.asList(recursiveList));
            return this;
        }

        @Override
        @SafeVarargs
        public final Builder recursiveList(Consumer<Builder>... recursiveList) {
            recursiveList(Stream.of(recursiveList).map(c -> RecursiveStructType.builder().applyMutation(c).build())
                    .collect(Collectors.toList()));
            return this;
        }

        public final void setRecursiveList(Collection<BuilderImpl> recursiveList) {
            this.recursiveList = RecursiveListTypeCopier.copyFromBuilder(recursiveList);
        }

        public final Map<String, Builder> getRecursiveMap() {
            if (recursiveMap instanceof SdkAutoConstructMap) {
                return null;
            }
            return recursiveMap != null ? CollectionUtils.mapValues(recursiveMap, RecursiveStructType::toBuilder) : null;
        }

        @Override
        public final Builder recursiveMap(Map<String, RecursiveStructType> recursiveMap) {
            this.recursiveMap = RecursiveMapTypeCopier.copy(recursiveMap);
            return this;
        }

        public final void setRecursiveMap(Map<String, BuilderImpl> recursiveMap) {
            this.recursiveMap = RecursiveMapTypeCopier.copyFromBuilder(recursiveMap);
        }

        @Override
        public RecursiveStructType build() {
            return new RecursiveStructType(this);
        }

        @Override
        public List<SdkField<?>> sdkFields() {
            return SDK_FIELDS;
        }
    }
}
<|MERGE_RESOLUTION|>--- conflicted
+++ resolved
@@ -200,12 +200,8 @@
         }
         RecursiveStructType other = (RecursiveStructType) obj;
         return Objects.equals(noRecurse(), other.noRecurse()) && Objects.equals(recursiveStruct(), other.recursiveStruct())
-<<<<<<< HEAD
-                && Objects.equals(recursiveList(), other.recursiveList()) && Objects.equals(recursiveMap(), other.recursiveMap());
-=======
-               && hasRecursiveList() == other.hasRecursiveList() && Objects.equals(recursiveList(), other.recursiveList())
-               && hasRecursiveMap() == other.hasRecursiveMap() && Objects.equals(recursiveMap(), other.recursiveMap());
->>>>>>> a2a2daa7
+                && hasRecursiveList() == other.hasRecursiveList() && Objects.equals(recursiveList(), other.recursiveList())
+                && hasRecursiveMap() == other.hasRecursiveMap() && Objects.equals(recursiveMap(), other.recursiveMap());
     }
 
     /**
@@ -215,12 +211,8 @@
     @Override
     public final String toString() {
         return ToString.builder("RecursiveStructType").add("NoRecurse", noRecurse()).add("RecursiveStruct", recursiveStruct())
-<<<<<<< HEAD
-                .add("RecursiveList", recursiveList()).add("RecursiveMap", recursiveMap()).build();
-=======
-                       .add("RecursiveList", hasRecursiveList() ? recursiveList() : null)
-                       .add("RecursiveMap", hasRecursiveMap() ? recursiveMap() : null).build();
->>>>>>> a2a2daa7
+                .add("RecursiveList", hasRecursiveList() ? recursiveList() : null)
+                .add("RecursiveMap", hasRecursiveMap() ? recursiveMap() : null).build();
     }
 
     public final <T> Optional<T> getValueForField(String fieldName, Class<T> clazz) {
