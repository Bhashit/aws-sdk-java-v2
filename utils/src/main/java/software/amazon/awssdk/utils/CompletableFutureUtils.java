--- conflicted
+++ resolved
@@ -169,7 +169,6 @@
         return src;
     }
 
-<<<<<<< HEAD
     /**
      * Similar to {@link CompletableFuture#allOf(CompletableFuture[])}, but
      * when any future is completed exceptionally, forwards the
@@ -214,7 +213,8 @@
         }
 
         return completableFuture;
-=======
+    }
+
     public static <T> T joinInterruptibly(CompletableFuture<T> future) {
         try {
             return future.get();
@@ -238,6 +238,5 @@
         } catch (ExecutionException e) {
             // Ignore
         }
->>>>>>> 5af85b10
     }
 }