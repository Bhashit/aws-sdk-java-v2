{
  "version":"2.0",
  "metadata":{
    "apiVersion":"2015-08-04",
    "endpointPrefix":"firehose",
    "jsonVersion":"1.1",
    "protocol":"json",
    "serviceAbbreviation":"Firehose",
    "serviceFullName":"Amazon Kinesis Firehose",
    "serviceId":"Firehose",
    "signatureVersion":"v4",
    "targetPrefix":"Firehose_20150804",
    "uid":"firehose-2015-08-04"
  },
  "operations":{
    "CreateDeliveryStream":{
      "name":"CreateDeliveryStream",
      "http":{
        "method":"POST",
        "requestUri":"/"
      },
      "input":{"shape":"CreateDeliveryStreamInput"},
      "output":{"shape":"CreateDeliveryStreamOutput"},
      "errors":[
        {"shape":"InvalidArgumentException"},
        {"shape":"LimitExceededException"},
        {"shape":"ResourceInUseException"},
        {"shape":"InvalidKMSResourceException"}
      ],
      "documentation":"<p>Creates a Firehose delivery stream.</p> <p>By default, you can create up to 50 delivery streams per Amazon Web Services Region.</p> <p>This is an asynchronous operation that immediately returns. The initial status of the delivery stream is <code>CREATING</code>. After the delivery stream is created, its status is <code>ACTIVE</code> and it now accepts data. If the delivery stream creation fails, the status transitions to <code>CREATING_FAILED</code>. Attempts to send data to a delivery stream that is not in the <code>ACTIVE</code> state cause an exception. To check the state of a delivery stream, use <a>DescribeDeliveryStream</a>.</p> <p>If the status of a delivery stream is <code>CREATING_FAILED</code>, this status doesn't change, and you can't invoke <code>CreateDeliveryStream</code> again on it. However, you can invoke the <a>DeleteDeliveryStream</a> operation to delete it.</p> <p>A Firehose delivery stream can be configured to receive records directly from providers using <a>PutRecord</a> or <a>PutRecordBatch</a>, or it can be configured to use an existing Kinesis stream as its source. To specify a Kinesis data stream as input, set the <code>DeliveryStreamType</code> parameter to <code>KinesisStreamAsSource</code>, and provide the Kinesis stream Amazon Resource Name (ARN) and role ARN in the <code>KinesisStreamSourceConfiguration</code> parameter.</p> <p>To create a delivery stream with server-side encryption (SSE) enabled, include <a>DeliveryStreamEncryptionConfigurationInput</a> in your request. This is optional. You can also invoke <a>StartDeliveryStreamEncryption</a> to turn on SSE for an existing delivery stream that doesn't have SSE enabled.</p> <p>A delivery stream is configured with a single destination, such as Amazon Simple Storage Service (Amazon S3), Amazon Redshift, Amazon OpenSearch Service, Amazon OpenSearch Serverless, Splunk, and any custom HTTP endpoint or HTTP endpoints owned by or supported by third-party service providers, including Datadog, Dynatrace, LogicMonitor, MongoDB, New Relic, and Sumo Logic. You must specify only one of the following destination configuration parameters: <code>ExtendedS3DestinationConfiguration</code>, <code>S3DestinationConfiguration</code>, <code>ElasticsearchDestinationConfiguration</code>, <code>RedshiftDestinationConfiguration</code>, or <code>SplunkDestinationConfiguration</code>.</p> <p>When you specify <code>S3DestinationConfiguration</code>, you can also provide the following optional values: BufferingHints, <code>EncryptionConfiguration</code>, and <code>CompressionFormat</code>. By default, if no <code>BufferingHints</code> value is provided, Firehose buffers data up to 5 MB or for 5 minutes, whichever condition is satisfied first. <code>BufferingHints</code> is a hint, so there are some cases where the service cannot adhere to these conditions strictly. For example, record boundaries might be such that the size is a little over or under the configured buffering size. By default, no encryption is performed. We strongly recommend that you enable encryption to ensure secure data storage in Amazon S3.</p> <p>A few notes about Amazon Redshift as a destination:</p> <ul> <li> <p>An Amazon Redshift destination requires an S3 bucket as intermediate location. Firehose first delivers data to Amazon S3 and then uses <code>COPY</code> syntax to load data into an Amazon Redshift table. This is specified in the <code>RedshiftDestinationConfiguration.S3Configuration</code> parameter.</p> </li> <li> <p>The compression formats <code>SNAPPY</code> or <code>ZIP</code> cannot be specified in <code>RedshiftDestinationConfiguration.S3Configuration</code> because the Amazon Redshift <code>COPY</code> operation that reads from the S3 bucket doesn't support these compression formats.</p> </li> <li> <p>We strongly recommend that you use the user name and password you provide exclusively with Firehose, and that the permissions for the account are restricted for Amazon Redshift <code>INSERT</code> permissions.</p> </li> </ul> <p>Firehose assumes the IAM role that is configured as part of the destination. The role should allow the Firehose principal to assume the role, and the role should have permissions that allow the service to deliver the data. For more information, see <a href=\"https://docs.aws.amazon.com/firehose/latest/dev/controlling-access.html#using-iam-s3\">Grant Firehose Access to an Amazon S3 Destination</a> in the <i>Amazon Firehose Developer Guide</i>.</p>"
    },
    "DeleteDeliveryStream":{
      "name":"DeleteDeliveryStream",
      "http":{
        "method":"POST",
        "requestUri":"/"
      },
      "input":{"shape":"DeleteDeliveryStreamInput"},
      "output":{"shape":"DeleteDeliveryStreamOutput"},
      "errors":[
        {"shape":"ResourceInUseException"},
        {"shape":"ResourceNotFoundException"}
      ],
      "documentation":"<p>Deletes a delivery stream and its data.</p> <p>You can delete a delivery stream only if it is in one of the following states: <code>ACTIVE</code>, <code>DELETING</code>, <code>CREATING_FAILED</code>, or <code>DELETING_FAILED</code>. You can't delete a delivery stream that is in the <code>CREATING</code> state. To check the state of a delivery stream, use <a>DescribeDeliveryStream</a>. </p> <p>DeleteDeliveryStream is an asynchronous API. When an API request to DeleteDeliveryStream succeeds, the delivery stream is marked for deletion, and it goes into the <code>DELETING</code> state.While the delivery stream is in the <code>DELETING</code> state, the service might continue to accept records, but it doesn't make any guarantees with respect to delivering the data. Therefore, as a best practice, first stop any applications that are sending records before you delete a delivery stream.</p> <p>Removal of a delivery stream that is in the <code>DELETING</code> state is a low priority operation for the service. A stream may remain in the <code>DELETING</code> state for several minutes. Therefore, as a best practice, applications should not wait for streams in the <code>DELETING</code> state to be removed. </p>"
    },
    "DescribeDeliveryStream":{
      "name":"DescribeDeliveryStream",
      "http":{
        "method":"POST",
        "requestUri":"/"
      },
      "input":{"shape":"DescribeDeliveryStreamInput"},
      "output":{"shape":"DescribeDeliveryStreamOutput"},
      "errors":[
        {"shape":"ResourceNotFoundException"}
      ],
      "documentation":"<p>Describes the specified delivery stream and its status. For example, after your delivery stream is created, call <code>DescribeDeliveryStream</code> to see whether the delivery stream is <code>ACTIVE</code> and therefore ready for data to be sent to it. </p> <p>If the status of a delivery stream is <code>CREATING_FAILED</code>, this status doesn't change, and you can't invoke <a>CreateDeliveryStream</a> again on it. However, you can invoke the <a>DeleteDeliveryStream</a> operation to delete it. If the status is <code>DELETING_FAILED</code>, you can force deletion by invoking <a>DeleteDeliveryStream</a> again but with <a>DeleteDeliveryStreamInput$AllowForceDelete</a> set to true.</p>"
    },
    "ListDeliveryStreams":{
      "name":"ListDeliveryStreams",
      "http":{
        "method":"POST",
        "requestUri":"/"
      },
      "input":{"shape":"ListDeliveryStreamsInput"},
      "output":{"shape":"ListDeliveryStreamsOutput"},
      "documentation":"<p>Lists your delivery streams in alphabetical order of their names.</p> <p>The number of delivery streams might be too large to return using a single call to <code>ListDeliveryStreams</code>. You can limit the number of delivery streams returned, using the <code>Limit</code> parameter. To determine whether there are more delivery streams to list, check the value of <code>HasMoreDeliveryStreams</code> in the output. If there are more delivery streams to list, you can request them by calling this operation again and setting the <code>ExclusiveStartDeliveryStreamName</code> parameter to the name of the last delivery stream returned in the last call.</p>"
    },
    "ListTagsForDeliveryStream":{
      "name":"ListTagsForDeliveryStream",
      "http":{
        "method":"POST",
        "requestUri":"/"
      },
      "input":{"shape":"ListTagsForDeliveryStreamInput"},
      "output":{"shape":"ListTagsForDeliveryStreamOutput"},
      "errors":[
        {"shape":"ResourceNotFoundException"},
        {"shape":"InvalidArgumentException"},
        {"shape":"LimitExceededException"}
      ],
      "documentation":"<p>Lists the tags for the specified delivery stream. This operation has a limit of five transactions per second per account. </p>"
    },
    "PutRecord":{
      "name":"PutRecord",
      "http":{
        "method":"POST",
        "requestUri":"/"
      },
      "input":{"shape":"PutRecordInput"},
      "output":{"shape":"PutRecordOutput"},
      "errors":[
        {"shape":"ResourceNotFoundException"},
        {"shape":"InvalidArgumentException"},
        {"shape":"InvalidKMSResourceException"},
        {"shape":"InvalidSourceException"},
        {"shape":"ServiceUnavailableException"}
      ],
      "documentation":"<p>Writes a single data record into an Amazon Firehose delivery stream. To write multiple data records into a delivery stream, use <a>PutRecordBatch</a>. Applications using these operations are referred to as producers.</p> <p>By default, each delivery stream can take in up to 2,000 transactions per second, 5,000 records per second, or 5 MB per second. If you use <a>PutRecord</a> and <a>PutRecordBatch</a>, the limits are an aggregate across these two operations for each delivery stream. For more information about limits and how to request an increase, see <a href=\"https://docs.aws.amazon.com/firehose/latest/dev/limits.html\">Amazon Firehose Limits</a>. </p> <p>Firehose accumulates and publishes a particular metric for a customer account in one minute intervals. It is possible that the bursts of incoming bytes/records ingested to a delivery stream last only for a few seconds. Due to this, the actual spikes in the traffic might not be fully visible in the customer's 1 minute CloudWatch metrics.</p> <p>You must specify the name of the delivery stream and the data record when using <a>PutRecord</a>. The data record consists of a data blob that can be up to 1,000 KiB in size, and any kind of data. For example, it can be a segment from a log file, geographic location data, website clickstream data, and so on.</p> <p>Firehose buffers records before delivering them to the destination. To disambiguate the data blobs at the destination, a common solution is to use delimiters in the data, such as a newline (<code>\\n</code>) or some other character unique within the data. This allows the consumer application to parse individual data items when reading the data from the destination.</p> <p>The <code>PutRecord</code> operation returns a <code>RecordId</code>, which is a unique string assigned to each record. Producer applications can use this ID for purposes such as auditability and investigation.</p> <p>If the <code>PutRecord</code> operation throws a <code>ServiceUnavailableException</code>, the API is automatically reinvoked (retried) 3 times. If the exception persists, it is possible that the throughput limits have been exceeded for the delivery stream. </p> <p>Re-invoking the Put API operations (for example, PutRecord and PutRecordBatch) can result in data duplicates. For larger data assets, allow for a longer time out before retrying Put API operations.</p> <p>Data records sent to Firehose are stored for 24 hours from the time they are added to a delivery stream as it tries to send the records to the destination. If the destination is unreachable for more than 24 hours, the data is no longer available.</p> <important> <p>Don't concatenate two or more base64 strings to form the data fields of your records. Instead, concatenate the raw data, then perform base64 encoding.</p> </important>"
    },
    "PutRecordBatch":{
      "name":"PutRecordBatch",
      "http":{
        "method":"POST",
        "requestUri":"/"
      },
      "input":{"shape":"PutRecordBatchInput"},
      "output":{"shape":"PutRecordBatchOutput"},
      "errors":[
        {"shape":"ResourceNotFoundException"},
        {"shape":"InvalidArgumentException"},
        {"shape":"InvalidKMSResourceException"},
        {"shape":"InvalidSourceException"},
        {"shape":"ServiceUnavailableException"}
      ],
      "documentation":"<p>Writes multiple data records into a delivery stream in a single call, which can achieve higher throughput per producer than when writing single records. To write single data records into a delivery stream, use <a>PutRecord</a>. Applications using these operations are referred to as producers.</p> <p>Firehose accumulates and publishes a particular metric for a customer account in one minute intervals. It is possible that the bursts of incoming bytes/records ingested to a delivery stream last only for a few seconds. Due to this, the actual spikes in the traffic might not be fully visible in the customer's 1 minute CloudWatch metrics.</p> <p>For information about service quota, see <a href=\"https://docs.aws.amazon.com/firehose/latest/dev/limits.html\">Amazon Firehose Quota</a>.</p> <p>Each <a>PutRecordBatch</a> request supports up to 500 records. Each record in the request can be as large as 1,000 KB (before base64 encoding), up to a limit of 4 MB for the entire request. These limits cannot be changed.</p> <p>You must specify the name of the delivery stream and the data record when using <a>PutRecord</a>. The data record consists of a data blob that can be up to 1,000 KB in size, and any kind of data. For example, it could be a segment from a log file, geographic location data, website clickstream data, and so on.</p> <p>Firehose buffers records before delivering them to the destination. To disambiguate the data blobs at the destination, a common solution is to use delimiters in the data, such as a newline (<code>\\n</code>) or some other character unique within the data. This allows the consumer application to parse individual data items when reading the data from the destination.</p> <p>The <a>PutRecordBatch</a> response includes a count of failed records, <code>FailedPutCount</code>, and an array of responses, <code>RequestResponses</code>. Even if the <a>PutRecordBatch</a> call succeeds, the value of <code>FailedPutCount</code> may be greater than 0, indicating that there are records for which the operation didn't succeed. Each entry in the <code>RequestResponses</code> array provides additional information about the processed record. It directly correlates with a record in the request array using the same ordering, from the top to the bottom. The response array always includes the same number of records as the request array. <code>RequestResponses</code> includes both successfully and unsuccessfully processed records. Firehose tries to process all records in each <a>PutRecordBatch</a> request. A single record failure does not stop the processing of subsequent records. </p> <p>A successfully processed record includes a <code>RecordId</code> value, which is unique for the record. An unsuccessfully processed record includes <code>ErrorCode</code> and <code>ErrorMessage</code> values. <code>ErrorCode</code> reflects the type of error, and is one of the following values: <code>ServiceUnavailableException</code> or <code>InternalFailure</code>. <code>ErrorMessage</code> provides more detailed information about the error.</p> <p>If there is an internal server error or a timeout, the write might have completed or it might have failed. If <code>FailedPutCount</code> is greater than 0, retry the request, resending only those records that might have failed processing. This minimizes the possible duplicate records and also reduces the total bytes sent (and corresponding charges). We recommend that you handle any duplicates at the destination.</p> <p>If <a>PutRecordBatch</a> throws <code>ServiceUnavailableException</code>, the API is automatically reinvoked (retried) 3 times. If the exception persists, it is possible that the throughput limits have been exceeded for the delivery stream.</p> <p>Re-invoking the Put API operations (for example, PutRecord and PutRecordBatch) can result in data duplicates. For larger data assets, allow for a longer time out before retrying Put API operations.</p> <p>Data records sent to Firehose are stored for 24 hours from the time they are added to a delivery stream as it attempts to send the records to the destination. If the destination is unreachable for more than 24 hours, the data is no longer available.</p> <important> <p>Don't concatenate two or more base64 strings to form the data fields of your records. Instead, concatenate the raw data, then perform base64 encoding.</p> </important>"
    },
    "StartDeliveryStreamEncryption":{
      "name":"StartDeliveryStreamEncryption",
      "http":{
        "method":"POST",
        "requestUri":"/"
      },
      "input":{"shape":"StartDeliveryStreamEncryptionInput"},
      "output":{"shape":"StartDeliveryStreamEncryptionOutput"},
      "errors":[
        {"shape":"ResourceNotFoundException"},
        {"shape":"ResourceInUseException"},
        {"shape":"InvalidArgumentException"},
        {"shape":"LimitExceededException"},
        {"shape":"InvalidKMSResourceException"}
      ],
      "documentation":"<p>Enables server-side encryption (SSE) for the delivery stream. </p> <p>This operation is asynchronous. It returns immediately. When you invoke it, Firehose first sets the encryption status of the stream to <code>ENABLING</code>, and then to <code>ENABLED</code>. The encryption status of a delivery stream is the <code>Status</code> property in <a>DeliveryStreamEncryptionConfiguration</a>. If the operation fails, the encryption status changes to <code>ENABLING_FAILED</code>. You can continue to read and write data to your delivery stream while the encryption status is <code>ENABLING</code>, but the data is not encrypted. It can take up to 5 seconds after the encryption status changes to <code>ENABLED</code> before all records written to the delivery stream are encrypted. To find out whether a record or a batch of records was encrypted, check the response elements <a>PutRecordOutput$Encrypted</a> and <a>PutRecordBatchOutput$Encrypted</a>, respectively.</p> <p>To check the encryption status of a delivery stream, use <a>DescribeDeliveryStream</a>.</p> <p>Even if encryption is currently enabled for a delivery stream, you can still invoke this operation on it to change the ARN of the CMK or both its type and ARN. If you invoke this method to change the CMK, and the old CMK is of type <code>CUSTOMER_MANAGED_CMK</code>, Firehose schedules the grant it had on the old CMK for retirement. If the new CMK is of type <code>CUSTOMER_MANAGED_CMK</code>, Firehose creates a grant that enables it to use the new CMK to encrypt and decrypt data and to manage the grant.</p> <p>For the KMS grant creation to be successful, Firehose APIs <code>StartDeliveryStreamEncryption</code> and <code>CreateDeliveryStream</code> should not be called with session credentials that are more than 6 hours old.</p> <p>If a delivery stream already has encryption enabled and then you invoke this operation to change the ARN of the CMK or both its type and ARN and you get <code>ENABLING_FAILED</code>, this only means that the attempt to change the CMK failed. In this case, encryption remains enabled with the old CMK.</p> <p>If the encryption status of your delivery stream is <code>ENABLING_FAILED</code>, you can invoke this operation again with a valid CMK. The CMK must be enabled and the key policy mustn't explicitly deny the permission for Firehose to invoke KMS encrypt and decrypt operations.</p> <p>You can enable SSE for a delivery stream only if it's a delivery stream that uses <code>DirectPut</code> as its source. </p> <p>The <code>StartDeliveryStreamEncryption</code> and <code>StopDeliveryStreamEncryption</code> operations have a combined limit of 25 calls per delivery stream per 24 hours. For example, you reach the limit if you call <code>StartDeliveryStreamEncryption</code> 13 times and <code>StopDeliveryStreamEncryption</code> 12 times for the same delivery stream in a 24-hour period.</p>"
    },
    "StopDeliveryStreamEncryption":{
      "name":"StopDeliveryStreamEncryption",
      "http":{
        "method":"POST",
        "requestUri":"/"
      },
      "input":{"shape":"StopDeliveryStreamEncryptionInput"},
      "output":{"shape":"StopDeliveryStreamEncryptionOutput"},
      "errors":[
        {"shape":"ResourceNotFoundException"},
        {"shape":"ResourceInUseException"},
        {"shape":"InvalidArgumentException"},
        {"shape":"LimitExceededException"}
      ],
      "documentation":"<p>Disables server-side encryption (SSE) for the delivery stream. </p> <p>This operation is asynchronous. It returns immediately. When you invoke it, Firehose first sets the encryption status of the stream to <code>DISABLING</code>, and then to <code>DISABLED</code>. You can continue to read and write data to your stream while its status is <code>DISABLING</code>. It can take up to 5 seconds after the encryption status changes to <code>DISABLED</code> before all records written to the delivery stream are no longer subject to encryption. To find out whether a record or a batch of records was encrypted, check the response elements <a>PutRecordOutput$Encrypted</a> and <a>PutRecordBatchOutput$Encrypted</a>, respectively.</p> <p>To check the encryption state of a delivery stream, use <a>DescribeDeliveryStream</a>. </p> <p>If SSE is enabled using a customer managed CMK and then you invoke <code>StopDeliveryStreamEncryption</code>, Firehose schedules the related KMS grant for retirement and then retires it after it ensures that it is finished delivering records to the destination.</p> <p>The <code>StartDeliveryStreamEncryption</code> and <code>StopDeliveryStreamEncryption</code> operations have a combined limit of 25 calls per delivery stream per 24 hours. For example, you reach the limit if you call <code>StartDeliveryStreamEncryption</code> 13 times and <code>StopDeliveryStreamEncryption</code> 12 times for the same delivery stream in a 24-hour period.</p>"
    },
    "TagDeliveryStream":{
      "name":"TagDeliveryStream",
      "http":{
        "method":"POST",
        "requestUri":"/"
      },
      "input":{"shape":"TagDeliveryStreamInput"},
      "output":{"shape":"TagDeliveryStreamOutput"},
      "errors":[
        {"shape":"ResourceNotFoundException"},
        {"shape":"ResourceInUseException"},
        {"shape":"InvalidArgumentException"},
        {"shape":"LimitExceededException"}
      ],
      "documentation":"<p>Adds or updates tags for the specified delivery stream. A tag is a key-value pair that you can define and assign to Amazon Web Services resources. If you specify a tag that already exists, the tag value is replaced with the value that you specify in the request. Tags are metadata. For example, you can add friendly names and descriptions or other types of information that can help you distinguish the delivery stream. For more information about tags, see <a href=\"https://docs.aws.amazon.com/awsaccountbilling/latest/aboutv2/cost-alloc-tags.html\">Using Cost Allocation Tags</a> in the <i>Amazon Web Services Billing and Cost Management User Guide</i>. </p> <p>Each delivery stream can have up to 50 tags. </p> <p>This operation has a limit of five transactions per second per account. </p>"
    },
    "UntagDeliveryStream":{
      "name":"UntagDeliveryStream",
      "http":{
        "method":"POST",
        "requestUri":"/"
      },
      "input":{"shape":"UntagDeliveryStreamInput"},
      "output":{"shape":"UntagDeliveryStreamOutput"},
      "errors":[
        {"shape":"ResourceNotFoundException"},
        {"shape":"ResourceInUseException"},
        {"shape":"InvalidArgumentException"},
        {"shape":"LimitExceededException"}
      ],
      "documentation":"<p>Removes tags from the specified delivery stream. Removed tags are deleted, and you can't recover them after this operation successfully completes.</p> <p>If you specify a tag that doesn't exist, the operation ignores it.</p> <p>This operation has a limit of five transactions per second per account. </p>"
    },
    "UpdateDestination":{
      "name":"UpdateDestination",
      "http":{
        "method":"POST",
        "requestUri":"/"
      },
      "input":{"shape":"UpdateDestinationInput"},
      "output":{"shape":"UpdateDestinationOutput"},
      "errors":[
        {"shape":"InvalidArgumentException"},
        {"shape":"ResourceInUseException"},
        {"shape":"ResourceNotFoundException"},
        {"shape":"ConcurrentModificationException"}
      ],
      "documentation":"<p>Updates the specified destination of the specified delivery stream.</p> <p>Use this operation to change the destination type (for example, to replace the Amazon S3 destination with Amazon Redshift) or change the parameters associated with a destination (for example, to change the bucket name of the Amazon S3 destination). The update might not occur immediately. The target delivery stream remains active while the configurations are updated, so data writes to the delivery stream can continue during this process. The updated configurations are usually effective within a few minutes.</p> <p>Switching between Amazon OpenSearch Service and other services is not supported. For an Amazon OpenSearch Service destination, you can only update to another Amazon OpenSearch Service destination.</p> <p>If the destination type is the same, Firehose merges the configuration parameters specified with the destination configuration that already exists on the delivery stream. If any of the parameters are not specified in the call, the existing values are retained. For example, in the Amazon S3 destination, if <a>EncryptionConfiguration</a> is not specified, then the existing <code>EncryptionConfiguration</code> is maintained on the destination.</p> <p>If the destination type is not the same, for example, changing the destination from Amazon S3 to Amazon Redshift, Firehose does not merge any parameters. In this case, all parameters must be specified.</p> <p>Firehose uses <code>CurrentDeliveryStreamVersionId</code> to avoid race conditions and conflicting merges. This is a required field, and the service updates the configuration only if the existing configuration has a version ID that matches. After the update is applied successfully, the version ID is updated, and can be retrieved using <a>DescribeDeliveryStream</a>. Use the new version ID to set <code>CurrentDeliveryStreamVersionId</code> in the next call.</p>"
    }
  },
  "shapes":{
    "AWSKMSKeyARN":{
      "type":"string",
      "max":512,
      "min":1,
      "pattern":"arn:.*"
    },
    "AmazonOpenSearchServerlessBufferingHints":{
      "type":"structure",
      "members":{
        "IntervalInSeconds":{
          "shape":"AmazonOpenSearchServerlessBufferingIntervalInSeconds",
          "documentation":"<p>Buffer incoming data for the specified period of time, in seconds, before delivering it to the destination. The default value is 300 (5 minutes).</p>"
        },
        "SizeInMBs":{
          "shape":"AmazonOpenSearchServerlessBufferingSizeInMBs",
          "documentation":"<p>Buffer incoming data to the specified size, in MBs, before delivering it to the destination. The default value is 5. </p> <p>We recommend setting this parameter to a value greater than the amount of data you typically ingest into the delivery stream in 10 seconds. For example, if you typically ingest data at 1 MB/sec, the value should be 10 MB or higher.</p>"
        }
      },
      "documentation":"<p>Describes the buffering to perform before delivering data to the Serverless offering for Amazon OpenSearch Service destination.</p>"
    },
    "AmazonOpenSearchServerlessBufferingIntervalInSeconds":{
      "type":"integer",
      "max":900,
      "min":0
    },
    "AmazonOpenSearchServerlessBufferingSizeInMBs":{
      "type":"integer",
      "max":100,
      "min":1
    },
    "AmazonOpenSearchServerlessCollectionEndpoint":{
      "type":"string",
      "max":512,
      "min":1,
      "pattern":"https:.*"
    },
    "AmazonOpenSearchServerlessDestinationConfiguration":{
      "type":"structure",
      "required":[
        "RoleARN",
        "IndexName",
        "S3Configuration"
      ],
      "members":{
        "RoleARN":{
          "shape":"RoleARN",
          "documentation":"<p>The Amazon Resource Name (ARN) of the IAM role to be assumed by Firehose for calling the Serverless offering for Amazon OpenSearch Service Configuration API and for indexing documents.</p>"
        },
        "CollectionEndpoint":{
          "shape":"AmazonOpenSearchServerlessCollectionEndpoint",
          "documentation":"<p>The endpoint to use when communicating with the collection in the Serverless offering for Amazon OpenSearch Service.</p>"
        },
        "IndexName":{
          "shape":"AmazonOpenSearchServerlessIndexName",
          "documentation":"<p>The Serverless offering for Amazon OpenSearch Service index name.</p>"
        },
        "BufferingHints":{
          "shape":"AmazonOpenSearchServerlessBufferingHints",
          "documentation":"<p>The buffering options. If no value is specified, the default values for AmazonopensearchserviceBufferingHints are used.</p>"
        },
        "RetryOptions":{
          "shape":"AmazonOpenSearchServerlessRetryOptions",
          "documentation":"<p>The retry behavior in case Firehose is unable to deliver documents to the Serverless offering for Amazon OpenSearch Service. The default value is 300 (5 minutes).</p>"
        },
        "S3BackupMode":{
          "shape":"AmazonOpenSearchServerlessS3BackupMode",
          "documentation":"<p>Defines how documents should be delivered to Amazon S3. When it is set to FailedDocumentsOnly, Firehose writes any documents that could not be indexed to the configured Amazon S3 destination, with AmazonOpenSearchService-failed/ appended to the key prefix. When set to AllDocuments, Firehose delivers all incoming records to Amazon S3, and also writes failed documents with AmazonOpenSearchService-failed/ appended to the prefix.</p>"
        },
        "S3Configuration":{"shape":"S3DestinationConfiguration"},
        "ProcessingConfiguration":{"shape":"ProcessingConfiguration"},
        "CloudWatchLoggingOptions":{"shape":"CloudWatchLoggingOptions"},
        "VpcConfiguration":{"shape":"VpcConfiguration"}
      },
      "documentation":"<p>Describes the configuration of a destination in the Serverless offering for Amazon OpenSearch Service.</p>"
    },
    "AmazonOpenSearchServerlessDestinationDescription":{
      "type":"structure",
      "members":{
        "RoleARN":{
          "shape":"RoleARN",
          "documentation":"<p>The Amazon Resource Name (ARN) of the Amazon Web Services credentials.</p>"
        },
        "CollectionEndpoint":{
          "shape":"AmazonOpenSearchServerlessCollectionEndpoint",
          "documentation":"<p>The endpoint to use when communicating with the collection in the Serverless offering for Amazon OpenSearch Service.</p>"
        },
        "IndexName":{
          "shape":"AmazonOpenSearchServerlessIndexName",
          "documentation":"<p>The Serverless offering for Amazon OpenSearch Service index name.</p>"
        },
        "BufferingHints":{
          "shape":"AmazonOpenSearchServerlessBufferingHints",
          "documentation":"<p>The buffering options.</p>"
        },
        "RetryOptions":{
          "shape":"AmazonOpenSearchServerlessRetryOptions",
          "documentation":"<p>The Serverless offering for Amazon OpenSearch Service retry options.</p>"
        },
        "S3BackupMode":{
          "shape":"AmazonOpenSearchServerlessS3BackupMode",
          "documentation":"<p>The Amazon S3 backup mode.</p>"
        },
        "S3DestinationDescription":{"shape":"S3DestinationDescription"},
        "ProcessingConfiguration":{"shape":"ProcessingConfiguration"},
        "CloudWatchLoggingOptions":{"shape":"CloudWatchLoggingOptions"},
        "VpcConfigurationDescription":{"shape":"VpcConfigurationDescription"}
      },
      "documentation":"<p>The destination description in the Serverless offering for Amazon OpenSearch Service.</p>"
    },
    "AmazonOpenSearchServerlessDestinationUpdate":{
      "type":"structure",
      "members":{
        "RoleARN":{
          "shape":"RoleARN",
          "documentation":"<p>The Amazon Resource Name (ARN) of the IAM role to be assumed by Firehose for calling the Serverless offering for Amazon OpenSearch Service Configuration API and for indexing documents.</p>"
        },
        "CollectionEndpoint":{
          "shape":"AmazonOpenSearchServerlessCollectionEndpoint",
          "documentation":"<p>The endpoint to use when communicating with the collection in the Serverless offering for Amazon OpenSearch Service.</p>"
        },
        "IndexName":{
          "shape":"AmazonOpenSearchServerlessIndexName",
          "documentation":"<p>The Serverless offering for Amazon OpenSearch Service index name.</p>"
        },
        "BufferingHints":{
          "shape":"AmazonOpenSearchServerlessBufferingHints",
          "documentation":"<p>The buffering options. If no value is specified, AmazonopensearchBufferingHints object default values are used.</p>"
        },
        "RetryOptions":{
          "shape":"AmazonOpenSearchServerlessRetryOptions",
          "documentation":"<p>The retry behavior in case Firehose is unable to deliver documents to the Serverless offering for Amazon OpenSearch Service. The default value is 300 (5 minutes).</p>"
        },
        "S3Update":{"shape":"S3DestinationUpdate"},
        "ProcessingConfiguration":{"shape":"ProcessingConfiguration"},
        "CloudWatchLoggingOptions":{"shape":"CloudWatchLoggingOptions"}
      },
      "documentation":"<p>Describes an update for a destination in the Serverless offering for Amazon OpenSearch Service.</p>"
    },
    "AmazonOpenSearchServerlessIndexName":{
      "type":"string",
      "max":80,
      "min":1,
      "pattern":".*"
    },
    "AmazonOpenSearchServerlessRetryDurationInSeconds":{
      "type":"integer",
      "max":7200,
      "min":0
    },
    "AmazonOpenSearchServerlessRetryOptions":{
      "type":"structure",
      "members":{
        "DurationInSeconds":{
          "shape":"AmazonOpenSearchServerlessRetryDurationInSeconds",
          "documentation":"<p>After an initial failure to deliver to the Serverless offering for Amazon OpenSearch Service, the total amount of time during which Firehose retries delivery (including the first attempt). After this time has elapsed, the failed documents are written to Amazon S3. Default value is 300 seconds (5 minutes). A value of 0 (zero) results in no retries.</p>"
        }
      },
      "documentation":"<p>Configures retry behavior in case Firehose is unable to deliver documents to the Serverless offering for Amazon OpenSearch Service.</p>"
    },
    "AmazonOpenSearchServerlessS3BackupMode":{
      "type":"string",
      "enum":[
        "FailedDocumentsOnly",
        "AllDocuments"
      ]
    },
    "AmazonopensearchserviceBufferingHints":{
      "type":"structure",
      "members":{
        "IntervalInSeconds":{
          "shape":"AmazonopensearchserviceBufferingIntervalInSeconds",
          "documentation":"<p>Buffer incoming data for the specified period of time, in seconds, before delivering it to the destination. The default value is 300 (5 minutes). </p>"
        },
        "SizeInMBs":{
          "shape":"AmazonopensearchserviceBufferingSizeInMBs",
          "documentation":"<p>Buffer incoming data to the specified size, in MBs, before delivering it to the destination. The default value is 5.</p> <p>We recommend setting this parameter to a value greater than the amount of data you typically ingest into the delivery stream in 10 seconds. For example, if you typically ingest data at 1 MB/sec, the value should be 10 MB or higher. </p>"
        }
      },
      "documentation":"<p>Describes the buffering to perform before delivering data to the Amazon OpenSearch Service destination. </p>"
    },
    "AmazonopensearchserviceBufferingIntervalInSeconds":{
      "type":"integer",
      "max":900,
      "min":0
    },
    "AmazonopensearchserviceBufferingSizeInMBs":{
      "type":"integer",
      "max":100,
      "min":1
    },
    "AmazonopensearchserviceClusterEndpoint":{
      "type":"string",
      "max":512,
      "min":1,
      "pattern":"https:.*"
    },
    "AmazonopensearchserviceDestinationConfiguration":{
      "type":"structure",
      "required":[
        "RoleARN",
        "IndexName",
        "S3Configuration"
      ],
      "members":{
        "RoleARN":{
          "shape":"RoleARN",
          "documentation":"<p>The Amazon Resource Name (ARN) of the IAM role to be assumed by Firehose for calling the Amazon OpenSearch Service Configuration API and for indexing documents.</p>"
        },
        "DomainARN":{
          "shape":"AmazonopensearchserviceDomainARN",
          "documentation":"<p>The ARN of the Amazon OpenSearch Service domain. The IAM role must have permissions for DescribeElasticsearchDomain, DescribeElasticsearchDomains, and DescribeElasticsearchDomainConfig after assuming the role specified in RoleARN. </p>"
        },
        "ClusterEndpoint":{
          "shape":"AmazonopensearchserviceClusterEndpoint",
          "documentation":"<p>The endpoint to use when communicating with the cluster. Specify either this ClusterEndpoint or the DomainARN field. </p>"
        },
        "IndexName":{
          "shape":"AmazonopensearchserviceIndexName",
          "documentation":"<p>The ElasticsearAmazon OpenSearch Service index name.</p>"
        },
        "TypeName":{
          "shape":"AmazonopensearchserviceTypeName",
          "documentation":"<p>The Amazon OpenSearch Service type name. For Elasticsearch 6.x, there can be only one type per index. If you try to specify a new type for an existing index that already has another type, Firehose returns an error during run time. </p>"
        },
        "IndexRotationPeriod":{
          "shape":"AmazonopensearchserviceIndexRotationPeriod",
          "documentation":"<p>The Amazon OpenSearch Service index rotation period. Index rotation appends a timestamp to the IndexName to facilitate the expiration of old data.</p>"
        },
        "BufferingHints":{
          "shape":"AmazonopensearchserviceBufferingHints",
          "documentation":"<p>The buffering options. If no value is specified, the default values for AmazonopensearchserviceBufferingHints are used. </p>"
        },
        "RetryOptions":{
          "shape":"AmazonopensearchserviceRetryOptions",
          "documentation":"<p>The retry behavior in case Firehose is unable to deliver documents to Amazon OpenSearch Service. The default value is 300 (5 minutes). </p>"
        },
        "S3BackupMode":{
          "shape":"AmazonopensearchserviceS3BackupMode",
          "documentation":"<p>Defines how documents should be delivered to Amazon S3. When it is set to FailedDocumentsOnly, Firehose writes any documents that could not be indexed to the configured Amazon S3 destination, with AmazonOpenSearchService-failed/ appended to the key prefix. When set to AllDocuments, Firehose delivers all incoming records to Amazon S3, and also writes failed documents with AmazonOpenSearchService-failed/ appended to the prefix. </p>"
        },
        "S3Configuration":{"shape":"S3DestinationConfiguration"},
        "ProcessingConfiguration":{"shape":"ProcessingConfiguration"},
        "CloudWatchLoggingOptions":{"shape":"CloudWatchLoggingOptions"},
        "VpcConfiguration":{"shape":"VpcConfiguration"},
        "DocumentIdOptions":{
          "shape":"DocumentIdOptions",
          "documentation":"<p>Indicates the method for setting up document ID. The supported methods are Firehose generated document ID and OpenSearch Service generated document ID.</p>"
        }
      },
      "documentation":"<p>Describes the configuration of a destination in Amazon OpenSearch Service</p>"
    },
    "AmazonopensearchserviceDestinationDescription":{
      "type":"structure",
      "members":{
        "RoleARN":{
          "shape":"RoleARN",
          "documentation":"<p>The Amazon Resource Name (ARN) of the Amazon Web Services credentials. </p>"
        },
        "DomainARN":{
          "shape":"AmazonopensearchserviceDomainARN",
          "documentation":"<p>The ARN of the Amazon OpenSearch Service domain.</p>"
        },
        "ClusterEndpoint":{
          "shape":"AmazonopensearchserviceClusterEndpoint",
          "documentation":"<p>The endpoint to use when communicating with the cluster. Firehose uses either this ClusterEndpoint or the DomainARN field to send data to Amazon OpenSearch Service. </p>"
        },
        "IndexName":{
          "shape":"AmazonopensearchserviceIndexName",
          "documentation":"<p>The Amazon OpenSearch Service index name.</p>"
        },
        "TypeName":{
          "shape":"AmazonopensearchserviceTypeName",
          "documentation":"<p>The Amazon OpenSearch Service type name. This applies to Elasticsearch 6.x and lower versions. For Elasticsearch 7.x and OpenSearch Service 1.x, there's no value for TypeName. </p>"
        },
        "IndexRotationPeriod":{
          "shape":"AmazonopensearchserviceIndexRotationPeriod",
          "documentation":"<p>The Amazon OpenSearch Service index rotation period</p>"
        },
        "BufferingHints":{
          "shape":"AmazonopensearchserviceBufferingHints",
          "documentation":"<p>The buffering options.</p>"
        },
        "RetryOptions":{
          "shape":"AmazonopensearchserviceRetryOptions",
          "documentation":"<p>The Amazon OpenSearch Service retry options.</p>"
        },
        "S3BackupMode":{
          "shape":"AmazonopensearchserviceS3BackupMode",
          "documentation":"<p>The Amazon S3 backup mode.</p>"
        },
        "S3DestinationDescription":{"shape":"S3DestinationDescription"},
        "ProcessingConfiguration":{"shape":"ProcessingConfiguration"},
        "CloudWatchLoggingOptions":{"shape":"CloudWatchLoggingOptions"},
        "VpcConfigurationDescription":{"shape":"VpcConfigurationDescription"},
        "DocumentIdOptions":{
          "shape":"DocumentIdOptions",
          "documentation":"<p>Indicates the method for setting up document ID. The supported methods are Firehose generated document ID and OpenSearch Service generated document ID.</p>"
        }
      },
      "documentation":"<p>The destination description in Amazon OpenSearch Service.</p>"
    },
    "AmazonopensearchserviceDestinationUpdate":{
      "type":"structure",
      "members":{
        "RoleARN":{
          "shape":"RoleARN",
          "documentation":"<p>The Amazon Resource Name (ARN) of the IAM role to be assumed by Firehose for calling the Amazon OpenSearch Service Configuration API and for indexing documents. </p>"
        },
        "DomainARN":{
          "shape":"AmazonopensearchserviceDomainARN",
          "documentation":"<p>The ARN of the Amazon OpenSearch Service domain. The IAM role must have permissions for DescribeDomain, DescribeDomains, and DescribeDomainConfig after assuming the IAM role specified in RoleARN.</p>"
        },
        "ClusterEndpoint":{
          "shape":"AmazonopensearchserviceClusterEndpoint",
          "documentation":"<p>The endpoint to use when communicating with the cluster. Specify either this ClusterEndpoint or the DomainARN field. </p>"
        },
        "IndexName":{
          "shape":"AmazonopensearchserviceIndexName",
          "documentation":"<p>The Amazon OpenSearch Service index name.</p>"
        },
        "TypeName":{
          "shape":"AmazonopensearchserviceTypeName",
          "documentation":"<p>The Amazon OpenSearch Service type name. For Elasticsearch 6.x, there can be only one type per index. If you try to specify a new type for an existing index that already has another type, Firehose returns an error during runtime. </p> <p>If you upgrade Elasticsearch from 6.x to 7.x and don’t update your delivery stream, Firehose still delivers data to Elasticsearch with the old index name and type name. If you want to update your delivery stream with a new index name, provide an empty string for TypeName. </p>"
        },
        "IndexRotationPeriod":{
          "shape":"AmazonopensearchserviceIndexRotationPeriod",
          "documentation":"<p>The Amazon OpenSearch Service index rotation period. Index rotation appends a timestamp to IndexName to facilitate the expiration of old data.</p>"
        },
        "BufferingHints":{
          "shape":"AmazonopensearchserviceBufferingHints",
          "documentation":"<p>The buffering options. If no value is specified, AmazonopensearchBufferingHints object default values are used. </p>"
        },
        "RetryOptions":{
          "shape":"AmazonopensearchserviceRetryOptions",
          "documentation":"<p>The retry behavior in case Firehose is unable to deliver documents to Amazon OpenSearch Service. The default value is 300 (5 minutes). </p>"
        },
        "S3Update":{"shape":"S3DestinationUpdate"},
        "ProcessingConfiguration":{"shape":"ProcessingConfiguration"},
        "CloudWatchLoggingOptions":{"shape":"CloudWatchLoggingOptions"},
        "DocumentIdOptions":{
          "shape":"DocumentIdOptions",
          "documentation":"<p>Indicates the method for setting up document ID. The supported methods are Firehose generated document ID and OpenSearch Service generated document ID.</p>"
        }
      },
      "documentation":"<p>Describes an update for a destination in Amazon OpenSearch Service.</p>"
    },
    "AmazonopensearchserviceDomainARN":{
      "type":"string",
      "max":512,
      "min":1,
      "pattern":"arn:.*"
    },
    "AmazonopensearchserviceIndexName":{
      "type":"string",
      "max":80,
      "min":1,
      "pattern":".*"
    },
    "AmazonopensearchserviceIndexRotationPeriod":{
      "type":"string",
      "enum":[
        "NoRotation",
        "OneHour",
        "OneDay",
        "OneWeek",
        "OneMonth"
      ]
    },
    "AmazonopensearchserviceRetryDurationInSeconds":{
      "type":"integer",
      "max":7200,
      "min":0
    },
    "AmazonopensearchserviceRetryOptions":{
      "type":"structure",
      "members":{
        "DurationInSeconds":{
          "shape":"AmazonopensearchserviceRetryDurationInSeconds",
          "documentation":"<p>After an initial failure to deliver to Amazon OpenSearch Service, the total amount of time during which Firehose retries delivery (including the first attempt). After this time has elapsed, the failed documents are written to Amazon S3. Default value is 300 seconds (5 minutes). A value of 0 (zero) results in no retries. </p>"
        }
      },
      "documentation":"<p>Configures retry behavior in case Firehose is unable to deliver documents to Amazon OpenSearch Service. </p>"
    },
    "AmazonopensearchserviceS3BackupMode":{
      "type":"string",
      "enum":[
        "FailedDocumentsOnly",
        "AllDocuments"
      ]
    },
    "AmazonopensearchserviceTypeName":{
      "type":"string",
      "max":100,
      "min":0,
      "pattern":".*"
    },
    "AuthenticationConfiguration":{
      "type":"structure",
      "required":[
        "RoleARN",
        "Connectivity"
      ],
      "members":{
        "RoleARN":{
          "shape":"RoleARN",
          "documentation":"<p>The ARN of the role used to access the Amazon MSK cluster.</p>"
        },
        "Connectivity":{
          "shape":"Connectivity",
          "documentation":"<p>The type of connectivity used to access the Amazon MSK cluster.</p>"
        }
      },
      "documentation":"<p>The authentication configuration of the Amazon MSK cluster.</p>"
    },
    "BlockSizeBytes":{
      "type":"integer",
      "min":67108864
    },
    "BooleanObject":{"type":"boolean"},
    "BucketARN":{
      "type":"string",
      "max":2048,
      "min":1,
      "pattern":"arn:.*"
    },
    "BufferingHints":{
      "type":"structure",
      "members":{
        "SizeInMBs":{
          "shape":"SizeInMBs",
          "documentation":"<p>Buffer incoming data to the specified size, in MiBs, before delivering it to the destination. The default value is 5. This parameter is optional but if you specify a value for it, you must also specify a value for <code>IntervalInSeconds</code>, and vice versa.</p> <p>We recommend setting this parameter to a value greater than the amount of data you typically ingest into the delivery stream in 10 seconds. For example, if you typically ingest data at 1 MiB/sec, the value should be 10 MiB or higher.</p>"
        },
        "IntervalInSeconds":{
          "shape":"IntervalInSeconds",
          "documentation":"<p>Buffer incoming data for the specified period of time, in seconds, before delivering it to the destination. The default value is 300. This parameter is optional but if you specify a value for it, you must also specify a value for <code>SizeInMBs</code>, and vice versa.</p>"
        }
      },
      "documentation":"<p>Describes hints for the buffering to perform before delivering data to the destination. These options are treated as hints, and therefore Firehose might choose to use different values when it is optimal. The <code>SizeInMBs</code> and <code>IntervalInSeconds</code> parameters are optional. However, if specify a value for one of them, you must also provide a value for the other.</p>"
    },
    "CloudWatchLoggingOptions":{
      "type":"structure",
      "members":{
        "Enabled":{
          "shape":"BooleanObject",
          "documentation":"<p>Enables or disables CloudWatch logging.</p>"
        },
        "LogGroupName":{
          "shape":"LogGroupName",
          "documentation":"<p>The CloudWatch group name for logging. This value is required if CloudWatch logging is enabled.</p>"
        },
        "LogStreamName":{
          "shape":"LogStreamName",
          "documentation":"<p>The CloudWatch log stream name for logging. This value is required if CloudWatch logging is enabled.</p>"
        }
      },
      "documentation":"<p>Describes the Amazon CloudWatch logging options for your delivery stream.</p>"
    },
    "ClusterJDBCURL":{
      "type":"string",
      "max":512,
      "min":1,
      "pattern":"jdbc:(redshift|postgresql)://((?!-)[A-Za-z0-9-]{1,63}(?<!-)\\.)+(redshift(-serverless)?)\\.([a-zA-Z0-9\\.]+):\\d{1,5}/[a-zA-Z0-9_$-]+"
    },
    "ColumnToJsonKeyMappings":{
      "type":"map",
      "key":{"shape":"NonEmptyStringWithoutWhitespace"},
      "value":{"shape":"NonEmptyString"}
    },
    "CompressionFormat":{
      "type":"string",
      "enum":[
        "UNCOMPRESSED",
        "GZIP",
        "ZIP",
        "Snappy",
        "HADOOP_SNAPPY"
      ]
    },
    "ConcurrentModificationException":{
      "type":"structure",
      "members":{
        "message":{
          "shape":"ErrorMessage",
          "documentation":"<p>A message that provides information about the error.</p>"
        }
      },
      "documentation":"<p>Another modification has already happened. Fetch <code>VersionId</code> again and use it to update the destination.</p>",
      "exception":true
    },
    "Connectivity":{
      "type":"string",
      "enum":[
        "PUBLIC",
        "PRIVATE"
      ]
    },
    "ContentEncoding":{
      "type":"string",
      "enum":[
        "NONE",
        "GZIP"
      ]
    },
    "CopyCommand":{
      "type":"structure",
      "required":["DataTableName"],
      "members":{
        "DataTableName":{
          "shape":"DataTableName",
          "documentation":"<p>The name of the target table. The table must already exist in the database.</p>"
        },
        "DataTableColumns":{
          "shape":"DataTableColumns",
          "documentation":"<p>A comma-separated list of column names.</p>"
        },
        "CopyOptions":{
          "shape":"CopyOptions",
          "documentation":"<p>Optional parameters to use with the Amazon Redshift <code>COPY</code> command. For more information, see the \"Optional Parameters\" section of <a href=\"https://docs.aws.amazon.com/redshift/latest/dg/r_COPY.html\">Amazon Redshift COPY command</a>. Some possible examples that would apply to Firehose are as follows:</p> <p> <code>delimiter '\\t' lzop;</code> - fields are delimited with \"\\t\" (TAB character) and compressed using lzop.</p> <p> <code>delimiter '|'</code> - fields are delimited with \"|\" (this is the default delimiter).</p> <p> <code>delimiter '|' escape</code> - the delimiter should be escaped.</p> <p> <code>fixedwidth 'venueid:3,venuename:25,venuecity:12,venuestate:2,venueseats:6'</code> - fields are fixed width in the source, with each width specified after every column in the table.</p> <p> <code>JSON 's3://mybucket/jsonpaths.txt'</code> - data is in JSON format, and the path specified is the format of the data.</p> <p>For more examples, see <a href=\"https://docs.aws.amazon.com/redshift/latest/dg/r_COPY_command_examples.html\">Amazon Redshift COPY command examples</a>.</p>"
        }
      },
      "documentation":"<p>Describes a <code>COPY</code> command for Amazon Redshift.</p>"
    },
    "CopyOptions":{
      "type":"string",
      "max":204800,
      "min":0,
      "pattern":".*"
    },
    "CreateDeliveryStreamInput":{
      "type":"structure",
      "required":["DeliveryStreamName"],
      "members":{
        "DeliveryStreamName":{
          "shape":"DeliveryStreamName",
          "documentation":"<p>The name of the delivery stream. This name must be unique per Amazon Web Services account in the same Amazon Web Services Region. If the delivery streams are in different accounts or different Regions, you can have multiple delivery streams with the same name.</p>"
        },
        "DeliveryStreamType":{
          "shape":"DeliveryStreamType",
          "documentation":"<p>The delivery stream type. This parameter can be one of the following values:</p> <ul> <li> <p> <code>DirectPut</code>: Provider applications access the delivery stream directly.</p> </li> <li> <p> <code>KinesisStreamAsSource</code>: The delivery stream uses a Kinesis data stream as a source.</p> </li> </ul>"
        },
        "KinesisStreamSourceConfiguration":{
          "shape":"KinesisStreamSourceConfiguration",
          "documentation":"<p>When a Kinesis data stream is used as the source for the delivery stream, a <a>KinesisStreamSourceConfiguration</a> containing the Kinesis data stream Amazon Resource Name (ARN) and the role ARN for the source stream.</p>"
        },
        "DeliveryStreamEncryptionConfigurationInput":{
          "shape":"DeliveryStreamEncryptionConfigurationInput",
          "documentation":"<p>Used to specify the type and Amazon Resource Name (ARN) of the KMS key needed for Server-Side Encryption (SSE).</p>"
        },
        "S3DestinationConfiguration":{
          "shape":"S3DestinationConfiguration",
          "documentation":"<p>[Deprecated] The destination in Amazon S3. You can specify only one destination.</p>",
          "deprecated":true
        },
        "ExtendedS3DestinationConfiguration":{
          "shape":"ExtendedS3DestinationConfiguration",
          "documentation":"<p>The destination in Amazon S3. You can specify only one destination.</p>"
        },
        "RedshiftDestinationConfiguration":{
          "shape":"RedshiftDestinationConfiguration",
          "documentation":"<p>The destination in Amazon Redshift. You can specify only one destination.</p>"
        },
        "ElasticsearchDestinationConfiguration":{
          "shape":"ElasticsearchDestinationConfiguration",
          "documentation":"<p>The destination in Amazon ES. You can specify only one destination.</p>"
        },
        "AmazonopensearchserviceDestinationConfiguration":{
          "shape":"AmazonopensearchserviceDestinationConfiguration",
          "documentation":"<p>The destination in Amazon OpenSearch Service. You can specify only one destination.</p>"
        },
        "SplunkDestinationConfiguration":{
          "shape":"SplunkDestinationConfiguration",
          "documentation":"<p>The destination in Splunk. You can specify only one destination.</p>"
        },
        "HttpEndpointDestinationConfiguration":{
          "shape":"HttpEndpointDestinationConfiguration",
          "documentation":"<p>Enables configuring Kinesis Firehose to deliver data to any HTTP endpoint destination. You can specify only one destination.</p>"
        },
        "Tags":{
          "shape":"TagDeliveryStreamInputTagList",
          "documentation":"<p>A set of tags to assign to the delivery stream. A tag is a key-value pair that you can define and assign to Amazon Web Services resources. Tags are metadata. For example, you can add friendly names and descriptions or other types of information that can help you distinguish the delivery stream. For more information about tags, see <a href=\"https://docs.aws.amazon.com/awsaccountbilling/latest/aboutv2/cost-alloc-tags.html\">Using Cost Allocation Tags</a> in the Amazon Web Services Billing and Cost Management User Guide.</p> <p>You can specify up to 50 tags when creating a delivery stream.</p> <p>If you specify tags in the <code>CreateDeliveryStream</code> action, Amazon Data Firehose performs an additional authorization on the <code>firehose:TagDeliveryStream</code> action to verify if users have permissions to create tags. If you do not provide this permission, requests to create new Firehose delivery streams with IAM resource tags will fail with an <code>AccessDeniedException</code> such as following.</p> <p> <b>AccessDeniedException</b> </p> <p>User: arn:aws:sts::x:assumed-role/x/x is not authorized to perform: firehose:TagDeliveryStream on resource: arn:aws:firehose:us-east-1:x:deliverystream/x with an explicit deny in an identity-based policy.</p> <p>For an example IAM policy, see <a href=\"https://docs.aws.amazon.com/firehose/latest/APIReference/API_CreateDeliveryStream.html#API_CreateDeliveryStream_Examples\">Tag example.</a> </p>"
        },
        "AmazonOpenSearchServerlessDestinationConfiguration":{
          "shape":"AmazonOpenSearchServerlessDestinationConfiguration",
          "documentation":"<p>The destination in the Serverless offering for Amazon OpenSearch Service. You can specify only one destination.</p>"
        },
        "MSKSourceConfiguration":{"shape":"MSKSourceConfiguration"},
        "SnowflakeDestinationConfiguration":{
          "shape":"SnowflakeDestinationConfiguration",
          "documentation":"<p>Configure Snowflake destination</p>"
        }
      }
    },
    "CreateDeliveryStreamOutput":{
      "type":"structure",
      "members":{
        "DeliveryStreamARN":{
          "shape":"DeliveryStreamARN",
          "documentation":"<p>The ARN of the delivery stream.</p>"
        }
      }
    },
    "CustomTimeZone":{
      "type":"string",
      "max":50,
      "min":0
    },
    "Data":{
      "type":"blob",
      "max":1024000,
      "min":0
    },
    "DataFormatConversionConfiguration":{
      "type":"structure",
      "members":{
        "SchemaConfiguration":{
          "shape":"SchemaConfiguration",
          "documentation":"<p>Specifies the Amazon Web Services Glue Data Catalog table that contains the column information. This parameter is required if <code>Enabled</code> is set to true.</p>"
        },
        "InputFormatConfiguration":{
          "shape":"InputFormatConfiguration",
          "documentation":"<p>Specifies the deserializer that you want Firehose to use to convert the format of your data from JSON. This parameter is required if <code>Enabled</code> is set to true.</p>"
        },
        "OutputFormatConfiguration":{
          "shape":"OutputFormatConfiguration",
          "documentation":"<p>Specifies the serializer that you want Firehose to use to convert the format of your data to the Parquet or ORC format. This parameter is required if <code>Enabled</code> is set to true.</p>"
        },
        "Enabled":{
          "shape":"BooleanObject",
          "documentation":"<p>Defaults to <code>true</code>. Set it to <code>false</code> if you want to disable format conversion while preserving the configuration details.</p>"
        }
      },
      "documentation":"<p>Specifies that you want Firehose to convert data from the JSON format to the Parquet or ORC format before writing it to Amazon S3. Firehose uses the serializer and deserializer that you specify, in addition to the column information from the Amazon Web Services Glue table, to deserialize your input data from JSON and then serialize it to the Parquet or ORC format. For more information, see <a href=\"https://docs.aws.amazon.com/firehose/latest/dev/record-format-conversion.html\">Firehose Record Format Conversion</a>.</p>"
    },
    "DataTableColumns":{
      "type":"string",
      "max":204800,
      "min":0,
      "pattern":".*"
    },
    "DataTableName":{
      "type":"string",
      "max":512,
      "min":1,
      "pattern":".*"
    },
    "DefaultDocumentIdFormat":{
      "type":"string",
      "enum":[
        "FIREHOSE_DEFAULT",
        "NO_DOCUMENT_ID"
      ]
    },
    "DeleteDeliveryStreamInput":{
      "type":"structure",
      "required":["DeliveryStreamName"],
      "members":{
        "DeliveryStreamName":{
          "shape":"DeliveryStreamName",
          "documentation":"<p>The name of the delivery stream.</p>"
        },
        "AllowForceDelete":{
          "shape":"BooleanObject",
          "documentation":"<p>Set this to true if you want to delete the delivery stream even if Firehose is unable to retire the grant for the CMK. Firehose might be unable to retire the grant due to a customer error, such as when the CMK or the grant are in an invalid state. If you force deletion, you can then use the <a href=\"https://docs.aws.amazon.com/kms/latest/APIReference/API_RevokeGrant.html\">RevokeGrant</a> operation to revoke the grant you gave to Firehose. If a failure to retire the grant happens due to an Amazon Web Services KMS issue, Firehose keeps retrying the delete operation.</p> <p>The default value is false.</p>"
        }
      }
    },
    "DeleteDeliveryStreamOutput":{
      "type":"structure",
      "members":{
      }
    },
    "DeliveryStartTimestamp":{"type":"timestamp"},
    "DeliveryStreamARN":{
      "type":"string",
      "max":512,
      "min":1,
      "pattern":"arn:.*"
    },
    "DeliveryStreamDescription":{
      "type":"structure",
      "required":[
        "DeliveryStreamName",
        "DeliveryStreamARN",
        "DeliveryStreamStatus",
        "DeliveryStreamType",
        "VersionId",
        "Destinations",
        "HasMoreDestinations"
      ],
      "members":{
        "DeliveryStreamName":{
          "shape":"DeliveryStreamName",
          "documentation":"<p>The name of the delivery stream.</p>"
        },
        "DeliveryStreamARN":{
          "shape":"DeliveryStreamARN",
          "documentation":"<p>The Amazon Resource Name (ARN) of the delivery stream. For more information, see <a href=\"https://docs.aws.amazon.com/general/latest/gr/aws-arns-and-namespaces.html\">Amazon Resource Names (ARNs) and Amazon Web Services Service Namespaces</a>.</p>"
        },
        "DeliveryStreamStatus":{
          "shape":"DeliveryStreamStatus",
          "documentation":"<p>The status of the delivery stream. If the status of a delivery stream is <code>CREATING_FAILED</code>, this status doesn't change, and you can't invoke <code>CreateDeliveryStream</code> again on it. However, you can invoke the <a>DeleteDeliveryStream</a> operation to delete it.</p>"
        },
        "FailureDescription":{
          "shape":"FailureDescription",
          "documentation":"<p>Provides details in case one of the following operations fails due to an error related to KMS: <a>CreateDeliveryStream</a>, <a>DeleteDeliveryStream</a>, <a>StartDeliveryStreamEncryption</a>, <a>StopDeliveryStreamEncryption</a>.</p>"
        },
        "DeliveryStreamEncryptionConfiguration":{
          "shape":"DeliveryStreamEncryptionConfiguration",
          "documentation":"<p>Indicates the server-side encryption (SSE) status for the delivery stream.</p>"
        },
        "DeliveryStreamType":{
          "shape":"DeliveryStreamType",
          "documentation":"<p>The delivery stream type. This can be one of the following values:</p> <ul> <li> <p> <code>DirectPut</code>: Provider applications access the delivery stream directly.</p> </li> <li> <p> <code>KinesisStreamAsSource</code>: The delivery stream uses a Kinesis data stream as a source.</p> </li> </ul>"
        },
        "VersionId":{
          "shape":"DeliveryStreamVersionId",
          "documentation":"<p>Each time the destination is updated for a delivery stream, the version ID is changed, and the current version ID is required when updating the destination. This is so that the service knows it is applying the changes to the correct version of the delivery stream.</p>"
        },
        "CreateTimestamp":{
          "shape":"Timestamp",
          "documentation":"<p>The date and time that the delivery stream was created.</p>"
        },
        "LastUpdateTimestamp":{
          "shape":"Timestamp",
          "documentation":"<p>The date and time that the delivery stream was last updated.</p>"
        },
        "Source":{
          "shape":"SourceDescription",
          "documentation":"<p>If the <code>DeliveryStreamType</code> parameter is <code>KinesisStreamAsSource</code>, a <a>SourceDescription</a> object describing the source Kinesis data stream.</p>"
        },
        "Destinations":{
          "shape":"DestinationDescriptionList",
          "documentation":"<p>The destinations.</p>"
        },
        "HasMoreDestinations":{
          "shape":"BooleanObject",
          "documentation":"<p>Indicates whether there are more destinations available to list.</p>"
        }
      },
      "documentation":"<p>Contains information about a delivery stream.</p>"
    },
    "DeliveryStreamEncryptionConfiguration":{
      "type":"structure",
      "members":{
        "KeyARN":{
          "shape":"AWSKMSKeyARN",
          "documentation":"<p>If <code>KeyType</code> is <code>CUSTOMER_MANAGED_CMK</code>, this field contains the ARN of the customer managed CMK. If <code>KeyType</code> is <code>Amazon Web Services_OWNED_CMK</code>, <code>DeliveryStreamEncryptionConfiguration</code> doesn't contain a value for <code>KeyARN</code>.</p>"
        },
        "KeyType":{
          "shape":"KeyType",
          "documentation":"<p>Indicates the type of customer master key (CMK) that is used for encryption. The default setting is <code>Amazon Web Services_OWNED_CMK</code>. For more information about CMKs, see <a href=\"https://docs.aws.amazon.com/kms/latest/developerguide/concepts.html#master_keys\">Customer Master Keys (CMKs)</a>.</p>"
        },
        "Status":{
          "shape":"DeliveryStreamEncryptionStatus",
          "documentation":"<p>This is the server-side encryption (SSE) status for the delivery stream. For a full description of the different values of this status, see <a>StartDeliveryStreamEncryption</a> and <a>StopDeliveryStreamEncryption</a>. If this status is <code>ENABLING_FAILED</code> or <code>DISABLING_FAILED</code>, it is the status of the most recent attempt to enable or disable SSE, respectively.</p>"
        },
        "FailureDescription":{
          "shape":"FailureDescription",
          "documentation":"<p>Provides details in case one of the following operations fails due to an error related to KMS: <a>CreateDeliveryStream</a>, <a>DeleteDeliveryStream</a>, <a>StartDeliveryStreamEncryption</a>, <a>StopDeliveryStreamEncryption</a>.</p>"
        }
      },
      "documentation":"<p>Contains information about the server-side encryption (SSE) status for the delivery stream, the type customer master key (CMK) in use, if any, and the ARN of the CMK. You can get <code>DeliveryStreamEncryptionConfiguration</code> by invoking the <a>DescribeDeliveryStream</a> operation. </p>"
    },
    "DeliveryStreamEncryptionConfigurationInput":{
      "type":"structure",
      "required":["KeyType"],
      "members":{
        "KeyARN":{
          "shape":"AWSKMSKeyARN",
          "documentation":"<p>If you set <code>KeyType</code> to <code>CUSTOMER_MANAGED_CMK</code>, you must specify the Amazon Resource Name (ARN) of the CMK. If you set <code>KeyType</code> to <code>Amazon Web Services_OWNED_CMK</code>, Firehose uses a service-account CMK.</p>"
        },
        "KeyType":{
          "shape":"KeyType",
          "documentation":"<p>Indicates the type of customer master key (CMK) to use for encryption. The default setting is <code>Amazon Web Services_OWNED_CMK</code>. For more information about CMKs, see <a href=\"https://docs.aws.amazon.com/kms/latest/developerguide/concepts.html#master_keys\">Customer Master Keys (CMKs)</a>. When you invoke <a>CreateDeliveryStream</a> or <a>StartDeliveryStreamEncryption</a> with <code>KeyType</code> set to CUSTOMER_MANAGED_CMK, Firehose invokes the Amazon KMS operation <a href=\"https://docs.aws.amazon.com/kms/latest/APIReference/API_CreateGrant.html\">CreateGrant</a> to create a grant that allows the Firehose service to use the customer managed CMK to perform encryption and decryption. Firehose manages that grant. </p> <p>When you invoke <a>StartDeliveryStreamEncryption</a> to change the CMK for a delivery stream that is encrypted with a customer managed CMK, Firehose schedules the grant it had on the old CMK for retirement.</p> <p>You can use a CMK of type CUSTOMER_MANAGED_CMK to encrypt up to 500 delivery streams. If a <a>CreateDeliveryStream</a> or <a>StartDeliveryStreamEncryption</a> operation exceeds this limit, Firehose throws a <code>LimitExceededException</code>. </p> <important> <p>To encrypt your delivery stream, use symmetric CMKs. Firehose doesn't support asymmetric CMKs. For information about symmetric and asymmetric CMKs, see <a href=\"https://docs.aws.amazon.com/kms/latest/developerguide/symm-asymm-concepts.html\">About Symmetric and Asymmetric CMKs</a> in the Amazon Web Services Key Management Service developer guide.</p> </important>"
        }
      },
      "documentation":"<p>Specifies the type and Amazon Resource Name (ARN) of the CMK to use for Server-Side Encryption (SSE). </p>"
    },
    "DeliveryStreamEncryptionStatus":{
      "type":"string",
      "enum":[
        "ENABLED",
        "ENABLING",
        "ENABLING_FAILED",
        "DISABLED",
        "DISABLING",
        "DISABLING_FAILED"
      ]
    },
    "DeliveryStreamFailureType":{
      "type":"string",
      "enum":[
        "RETIRE_KMS_GRANT_FAILED",
        "CREATE_KMS_GRANT_FAILED",
        "KMS_ACCESS_DENIED",
        "DISABLED_KMS_KEY",
        "INVALID_KMS_KEY",
        "KMS_KEY_NOT_FOUND",
        "KMS_OPT_IN_REQUIRED",
        "CREATE_ENI_FAILED",
        "DELETE_ENI_FAILED",
        "SUBNET_NOT_FOUND",
        "SECURITY_GROUP_NOT_FOUND",
        "ENI_ACCESS_DENIED",
        "SUBNET_ACCESS_DENIED",
        "SECURITY_GROUP_ACCESS_DENIED",
        "UNKNOWN_ERROR"
      ]
    },
    "DeliveryStreamName":{
      "type":"string",
      "max":64,
      "min":1,
      "pattern":"[a-zA-Z0-9_.-]+"
    },
    "DeliveryStreamNameList":{
      "type":"list",
      "member":{"shape":"DeliveryStreamName"}
    },
    "DeliveryStreamStatus":{
      "type":"string",
      "enum":[
        "CREATING",
        "CREATING_FAILED",
        "DELETING",
        "DELETING_FAILED",
        "ACTIVE"
      ]
    },
    "DeliveryStreamType":{
      "type":"string",
      "enum":[
        "DirectPut",
        "KinesisStreamAsSource",
        "MSKAsSource"
      ]
    },
    "DeliveryStreamVersionId":{
      "type":"string",
      "max":50,
      "min":1,
      "pattern":"[0-9]+"
    },
    "DescribeDeliveryStreamInput":{
      "type":"structure",
      "required":["DeliveryStreamName"],
      "members":{
        "DeliveryStreamName":{
          "shape":"DeliveryStreamName",
          "documentation":"<p>The name of the delivery stream.</p>"
        },
        "Limit":{
          "shape":"DescribeDeliveryStreamInputLimit",
          "documentation":"<p>The limit on the number of destinations to return. You can have one destination per delivery stream.</p>"
        },
        "ExclusiveStartDestinationId":{
          "shape":"DestinationId",
          "documentation":"<p>The ID of the destination to start returning the destination information. Firehose supports one destination per delivery stream.</p>"
        }
      }
    },
    "DescribeDeliveryStreamInputLimit":{
      "type":"integer",
      "max":10000,
      "min":1
    },
    "DescribeDeliveryStreamOutput":{
      "type":"structure",
      "required":["DeliveryStreamDescription"],
      "members":{
        "DeliveryStreamDescription":{
          "shape":"DeliveryStreamDescription",
          "documentation":"<p>Information about the delivery stream.</p>"
        }
      }
    },
    "Deserializer":{
      "type":"structure",
      "members":{
        "OpenXJsonSerDe":{
          "shape":"OpenXJsonSerDe",
          "documentation":"<p>The OpenX SerDe. Used by Firehose for deserializing data, which means converting it from the JSON format in preparation for serializing it to the Parquet or ORC format. This is one of two deserializers you can choose, depending on which one offers the functionality you need. The other option is the native Hive / HCatalog JsonSerDe.</p>"
        },
        "HiveJsonSerDe":{
          "shape":"HiveJsonSerDe",
          "documentation":"<p>The native Hive / HCatalog JsonSerDe. Used by Firehose for deserializing data, which means converting it from the JSON format in preparation for serializing it to the Parquet or ORC format. This is one of two deserializers you can choose, depending on which one offers the functionality you need. The other option is the OpenX SerDe.</p>"
        }
      },
      "documentation":"<p>The deserializer you want Firehose to use for converting the input data from JSON. Firehose then serializes the data to its final format using the <a>Serializer</a>. Firehose supports two types of deserializers: the <a href=\"https://cwiki.apache.org/confluence/display/Hive/LanguageManual+DDL#LanguageManualDDL-JSON\">Apache Hive JSON SerDe</a> and the <a href=\"https://github.com/rcongiu/Hive-JSON-Serde\">OpenX JSON SerDe</a>.</p>"
    },
    "DestinationDescription":{
      "type":"structure",
      "required":["DestinationId"],
      "members":{
        "DestinationId":{
          "shape":"DestinationId",
          "documentation":"<p>The ID of the destination.</p>"
        },
        "S3DestinationDescription":{
          "shape":"S3DestinationDescription",
          "documentation":"<p>[Deprecated] The destination in Amazon S3.</p>"
        },
        "ExtendedS3DestinationDescription":{
          "shape":"ExtendedS3DestinationDescription",
          "documentation":"<p>The destination in Amazon S3.</p>"
        },
        "RedshiftDestinationDescription":{
          "shape":"RedshiftDestinationDescription",
          "documentation":"<p>The destination in Amazon Redshift.</p>"
        },
        "ElasticsearchDestinationDescription":{
          "shape":"ElasticsearchDestinationDescription",
          "documentation":"<p>The destination in Amazon ES.</p>"
        },
        "AmazonopensearchserviceDestinationDescription":{
          "shape":"AmazonopensearchserviceDestinationDescription",
          "documentation":"<p>The destination in Amazon OpenSearch Service.</p>"
        },
        "SplunkDestinationDescription":{
          "shape":"SplunkDestinationDescription",
          "documentation":"<p>The destination in Splunk.</p>"
        },
        "HttpEndpointDestinationDescription":{
          "shape":"HttpEndpointDestinationDescription",
          "documentation":"<p>Describes the specified HTTP endpoint destination.</p>"
        },
        "SnowflakeDestinationDescription":{
          "shape":"SnowflakeDestinationDescription",
          "documentation":"<p>Optional description for the destination</p>"
        },
        "AmazonOpenSearchServerlessDestinationDescription":{
          "shape":"AmazonOpenSearchServerlessDestinationDescription",
          "documentation":"<p>The destination in the Serverless offering for Amazon OpenSearch Service.</p>"
        }
      },
      "documentation":"<p>Describes the destination for a delivery stream.</p>"
    },
    "DestinationDescriptionList":{
      "type":"list",
      "member":{"shape":"DestinationDescription"}
    },
    "DestinationId":{
      "type":"string",
      "max":100,
      "min":1,
      "pattern":"[a-zA-Z0-9-]+"
    },
    "DocumentIdOptions":{
      "type":"structure",
      "required":["DefaultDocumentIdFormat"],
      "members":{
        "DefaultDocumentIdFormat":{
          "shape":"DefaultDocumentIdFormat",
          "documentation":"<p>When the <code>FIREHOSE_DEFAULT</code> option is chosen, Firehose generates a unique document ID for each record based on a unique internal identifier. The generated document ID is stable across multiple delivery attempts, which helps prevent the same record from being indexed multiple times with different document IDs.</p> <p>When the <code>NO_DOCUMENT_ID</code> option is chosen, Firehose does not include any document IDs in the requests it sends to the Amazon OpenSearch Service. This causes the Amazon OpenSearch Service domain to generate document IDs. In case of multiple delivery attempts, this may cause the same record to be indexed more than once with different document IDs. This option enables write-heavy operations, such as the ingestion of logs and observability data, to consume less resources in the Amazon OpenSearch Service domain, resulting in improved performance.</p>"
        }
      },
      "documentation":"<p>Indicates the method for setting up document ID. The supported methods are Firehose generated document ID and OpenSearch Service generated document ID.</p> <p/>"
    },
    "DynamicPartitioningConfiguration":{
      "type":"structure",
      "members":{
        "RetryOptions":{
          "shape":"RetryOptions",
          "documentation":"<p>The retry behavior in case Firehose is unable to deliver data to an Amazon S3 prefix.</p>"
        },
        "Enabled":{
          "shape":"BooleanObject",
          "documentation":"<p>Specifies that the dynamic partitioning is enabled for this Firehose delivery stream.</p>"
        }
      },
      "documentation":"<p>The configuration of the dynamic partitioning mechanism that creates smaller data sets from the streaming data by partitioning it based on partition keys. Currently, dynamic partitioning is only supported for Amazon S3 destinations. </p>"
    },
    "ElasticsearchBufferingHints":{
      "type":"structure",
      "members":{
        "IntervalInSeconds":{
          "shape":"ElasticsearchBufferingIntervalInSeconds",
          "documentation":"<p>Buffer incoming data for the specified period of time, in seconds, before delivering it to the destination. The default value is 300 (5 minutes).</p>"
        },
        "SizeInMBs":{
          "shape":"ElasticsearchBufferingSizeInMBs",
          "documentation":"<p>Buffer incoming data to the specified size, in MBs, before delivering it to the destination. The default value is 5.</p> <p>We recommend setting this parameter to a value greater than the amount of data you typically ingest into the delivery stream in 10 seconds. For example, if you typically ingest data at 1 MB/sec, the value should be 10 MB or higher.</p>"
        }
      },
      "documentation":"<p>Describes the buffering to perform before delivering data to the Amazon ES destination.</p>"
    },
    "ElasticsearchBufferingIntervalInSeconds":{
      "type":"integer",
      "max":900,
      "min":0
    },
    "ElasticsearchBufferingSizeInMBs":{
      "type":"integer",
      "max":100,
      "min":1
    },
    "ElasticsearchClusterEndpoint":{
      "type":"string",
      "max":512,
      "min":1,
      "pattern":"https:.*"
    },
    "ElasticsearchDestinationConfiguration":{
      "type":"structure",
      "required":[
        "RoleARN",
        "IndexName",
        "S3Configuration"
      ],
      "members":{
        "RoleARN":{
          "shape":"RoleARN",
          "documentation":"<p>The Amazon Resource Name (ARN) of the IAM role to be assumed by Firehose for calling the Amazon ES Configuration API and for indexing documents. For more information, see <a href=\"https://docs.aws.amazon.com/firehose/latest/dev/controlling-access.html#using-iam-s3\">Grant Firehose Access to an Amazon S3 Destination</a> and <a href=\"https://docs.aws.amazon.com/general/latest/gr/aws-arns-and-namespaces.html\">Amazon Resource Names (ARNs) and Amazon Web Services Service Namespaces</a>.</p>"
        },
        "DomainARN":{
          "shape":"ElasticsearchDomainARN",
          "documentation":"<p>The ARN of the Amazon ES domain. The IAM role must have permissions for <code>DescribeDomain</code>, <code>DescribeDomains</code>, and <code>DescribeDomainConfig</code> after assuming the role specified in <b>RoleARN</b>. For more information, see <a href=\"https://docs.aws.amazon.com/general/latest/gr/aws-arns-and-namespaces.html\">Amazon Resource Names (ARNs) and Amazon Web Services Service Namespaces</a>.</p> <p>Specify either <code>ClusterEndpoint</code> or <code>DomainARN</code>.</p>"
        },
        "ClusterEndpoint":{
          "shape":"ElasticsearchClusterEndpoint",
          "documentation":"<p>The endpoint to use when communicating with the cluster. Specify either this <code>ClusterEndpoint</code> or the <code>DomainARN</code> field.</p>"
        },
        "IndexName":{
          "shape":"ElasticsearchIndexName",
          "documentation":"<p>The Elasticsearch index name.</p>"
        },
        "TypeName":{
          "shape":"ElasticsearchTypeName",
          "documentation":"<p>The Elasticsearch type name. For Elasticsearch 6.x, there can be only one type per index. If you try to specify a new type for an existing index that already has another type, Firehose returns an error during run time.</p> <p>For Elasticsearch 7.x, don't specify a <code>TypeName</code>.</p>"
        },
        "IndexRotationPeriod":{
          "shape":"ElasticsearchIndexRotationPeriod",
          "documentation":"<p>The Elasticsearch index rotation period. Index rotation appends a timestamp to the <code>IndexName</code> to facilitate the expiration of old data. For more information, see <a href=\"https://docs.aws.amazon.com/firehose/latest/dev/basic-deliver.html#es-index-rotation\">Index Rotation for the Amazon ES Destination</a>. The default value is <code>OneDay</code>.</p>"
        },
        "BufferingHints":{
          "shape":"ElasticsearchBufferingHints",
          "documentation":"<p>The buffering options. If no value is specified, the default values for <code>ElasticsearchBufferingHints</code> are used.</p>"
        },
        "RetryOptions":{
          "shape":"ElasticsearchRetryOptions",
          "documentation":"<p>The retry behavior in case Firehose is unable to deliver documents to Amazon ES. The default value is 300 (5 minutes).</p>"
        },
        "S3BackupMode":{
          "shape":"ElasticsearchS3BackupMode",
          "documentation":"<p>Defines how documents should be delivered to Amazon S3. When it is set to <code>FailedDocumentsOnly</code>, Firehose writes any documents that could not be indexed to the configured Amazon S3 destination, with <code>AmazonOpenSearchService-failed/</code> appended to the key prefix. When set to <code>AllDocuments</code>, Firehose delivers all incoming records to Amazon S3, and also writes failed documents with <code>AmazonOpenSearchService-failed/</code> appended to the prefix. For more information, see <a href=\"https://docs.aws.amazon.com/firehose/latest/dev/basic-deliver.html#es-s3-backup\">Amazon S3 Backup for the Amazon ES Destination</a>. Default value is <code>FailedDocumentsOnly</code>.</p> <p>You can't change this backup mode after you create the delivery stream. </p>"
        },
        "S3Configuration":{
          "shape":"S3DestinationConfiguration",
          "documentation":"<p>The configuration for the backup Amazon S3 location.</p>"
        },
        "ProcessingConfiguration":{
          "shape":"ProcessingConfiguration",
          "documentation":"<p>The data processing configuration.</p>"
        },
        "CloudWatchLoggingOptions":{
          "shape":"CloudWatchLoggingOptions",
          "documentation":"<p>The Amazon CloudWatch logging options for your delivery stream.</p>"
        },
        "VpcConfiguration":{
          "shape":"VpcConfiguration",
          "documentation":"<p>The details of the VPC of the Amazon destination.</p>"
        },
        "DocumentIdOptions":{
          "shape":"DocumentIdOptions",
          "documentation":"<p>Indicates the method for setting up document ID. The supported methods are Firehose generated document ID and OpenSearch Service generated document ID.</p>"
        }
      },
      "documentation":"<p>Describes the configuration of a destination in Amazon ES.</p>"
    },
    "ElasticsearchDestinationDescription":{
      "type":"structure",
      "members":{
        "RoleARN":{
          "shape":"RoleARN",
          "documentation":"<p>The Amazon Resource Name (ARN) of the Amazon Web Services credentials. For more information, see <a href=\"https://docs.aws.amazon.com/general/latest/gr/aws-arns-and-namespaces.html\">Amazon Resource Names (ARNs) and Amazon Web Services Service Namespaces</a>.</p>"
        },
        "DomainARN":{
          "shape":"ElasticsearchDomainARN",
          "documentation":"<p>The ARN of the Amazon ES domain. For more information, see <a href=\"https://docs.aws.amazon.com/general/latest/gr/aws-arns-and-namespaces.html\">Amazon Resource Names (ARNs) and Amazon Web Services Service Namespaces</a>.</p> <p>Firehose uses either <code>ClusterEndpoint</code> or <code>DomainARN</code> to send data to Amazon ES.</p>"
        },
        "ClusterEndpoint":{
          "shape":"ElasticsearchClusterEndpoint",
          "documentation":"<p>The endpoint to use when communicating with the cluster. Firehose uses either this <code>ClusterEndpoint</code> or the <code>DomainARN</code> field to send data to Amazon ES.</p>"
        },
        "IndexName":{
          "shape":"ElasticsearchIndexName",
          "documentation":"<p>The Elasticsearch index name.</p>"
        },
        "TypeName":{
          "shape":"ElasticsearchTypeName",
          "documentation":"<p>The Elasticsearch type name. This applies to Elasticsearch 6.x and lower versions. For Elasticsearch 7.x and OpenSearch Service 1.x, there's no value for <code>TypeName</code>.</p>"
        },
        "IndexRotationPeriod":{
          "shape":"ElasticsearchIndexRotationPeriod",
          "documentation":"<p>The Elasticsearch index rotation period</p>"
        },
        "BufferingHints":{
          "shape":"ElasticsearchBufferingHints",
          "documentation":"<p>The buffering options.</p>"
        },
        "RetryOptions":{
          "shape":"ElasticsearchRetryOptions",
          "documentation":"<p>The Amazon ES retry options.</p>"
        },
        "S3BackupMode":{
          "shape":"ElasticsearchS3BackupMode",
          "documentation":"<p>The Amazon S3 backup mode.</p>"
        },
        "S3DestinationDescription":{
          "shape":"S3DestinationDescription",
          "documentation":"<p>The Amazon S3 destination.</p>"
        },
        "ProcessingConfiguration":{
          "shape":"ProcessingConfiguration",
          "documentation":"<p>The data processing configuration.</p>"
        },
        "CloudWatchLoggingOptions":{
          "shape":"CloudWatchLoggingOptions",
          "documentation":"<p>The Amazon CloudWatch logging options.</p>"
        },
        "VpcConfigurationDescription":{
          "shape":"VpcConfigurationDescription",
          "documentation":"<p>The details of the VPC of the Amazon OpenSearch or the Amazon OpenSearch Serverless destination.</p>"
        },
        "DocumentIdOptions":{
          "shape":"DocumentIdOptions",
          "documentation":"<p>Indicates the method for setting up document ID. The supported methods are Firehose generated document ID and OpenSearch Service generated document ID.</p>"
        }
      },
      "documentation":"<p>The destination description in Amazon ES.</p>"
    },
    "ElasticsearchDestinationUpdate":{
      "type":"structure",
      "members":{
        "RoleARN":{
          "shape":"RoleARN",
          "documentation":"<p>The Amazon Resource Name (ARN) of the IAM role to be assumed by Firehose for calling the Amazon ES Configuration API and for indexing documents. For more information, see <a href=\"https://docs.aws.amazon.com/firehose/latest/dev/controlling-access.html#using-iam-s3\">Grant Firehose Access to an Amazon S3 Destination</a> and <a href=\"https://docs.aws.amazon.com/general/latest/gr/aws-arns-and-namespaces.html\">Amazon Resource Names (ARNs) and Amazon Web Services Service Namespaces</a>.</p>"
        },
        "DomainARN":{
          "shape":"ElasticsearchDomainARN",
          "documentation":"<p>The ARN of the Amazon ES domain. The IAM role must have permissions for <code>DescribeDomain</code>, <code>DescribeDomains</code>, and <code>DescribeDomainConfig</code> after assuming the IAM role specified in <code>RoleARN</code>. For more information, see <a href=\"https://docs.aws.amazon.com/general/latest/gr/aws-arns-and-namespaces.html\">Amazon Resource Names (ARNs) and Amazon Web Services Service Namespaces</a>.</p> <p>Specify either <code>ClusterEndpoint</code> or <code>DomainARN</code>.</p>"
        },
        "ClusterEndpoint":{
          "shape":"ElasticsearchClusterEndpoint",
          "documentation":"<p>The endpoint to use when communicating with the cluster. Specify either this <code>ClusterEndpoint</code> or the <code>DomainARN</code> field.</p>"
        },
        "IndexName":{
          "shape":"ElasticsearchIndexName",
          "documentation":"<p>The Elasticsearch index name.</p>"
        },
        "TypeName":{
          "shape":"ElasticsearchTypeName",
          "documentation":"<p>The Elasticsearch type name. For Elasticsearch 6.x, there can be only one type per index. If you try to specify a new type for an existing index that already has another type, Firehose returns an error during runtime.</p> <p>If you upgrade Elasticsearch from 6.x to 7.x and don’t update your delivery stream, Firehose still delivers data to Elasticsearch with the old index name and type name. If you want to update your delivery stream with a new index name, provide an empty string for <code>TypeName</code>. </p>"
        },
        "IndexRotationPeriod":{
          "shape":"ElasticsearchIndexRotationPeriod",
          "documentation":"<p>The Elasticsearch index rotation period. Index rotation appends a timestamp to <code>IndexName</code> to facilitate the expiration of old data. For more information, see <a href=\"https://docs.aws.amazon.com/firehose/latest/dev/basic-deliver.html#es-index-rotation\">Index Rotation for the Amazon ES Destination</a>. Default value is <code>OneDay</code>.</p>"
        },
        "BufferingHints":{
          "shape":"ElasticsearchBufferingHints",
          "documentation":"<p>The buffering options. If no value is specified, <code>ElasticsearchBufferingHints</code> object default values are used. </p>"
        },
        "RetryOptions":{
          "shape":"ElasticsearchRetryOptions",
          "documentation":"<p>The retry behavior in case Firehose is unable to deliver documents to Amazon ES. The default value is 300 (5 minutes).</p>"
        },
        "S3Update":{
          "shape":"S3DestinationUpdate",
          "documentation":"<p>The Amazon S3 destination.</p>"
        },
        "ProcessingConfiguration":{
          "shape":"ProcessingConfiguration",
          "documentation":"<p>The data processing configuration.</p>"
        },
        "CloudWatchLoggingOptions":{
          "shape":"CloudWatchLoggingOptions",
          "documentation":"<p>The CloudWatch logging options for your delivery stream.</p>"
        },
        "DocumentIdOptions":{
          "shape":"DocumentIdOptions",
          "documentation":"<p>Indicates the method for setting up document ID. The supported methods are Firehose generated document ID and OpenSearch Service generated document ID.</p>"
        }
      },
      "documentation":"<p>Describes an update for a destination in Amazon ES.</p>"
    },
    "ElasticsearchDomainARN":{
      "type":"string",
      "max":512,
      "min":1,
      "pattern":"arn:.*"
    },
    "ElasticsearchIndexName":{
      "type":"string",
      "max":80,
      "min":1,
      "pattern":".*"
    },
    "ElasticsearchIndexRotationPeriod":{
      "type":"string",
      "enum":[
        "NoRotation",
        "OneHour",
        "OneDay",
        "OneWeek",
        "OneMonth"
      ]
    },
    "ElasticsearchRetryDurationInSeconds":{
      "type":"integer",
      "max":7200,
      "min":0
    },
    "ElasticsearchRetryOptions":{
      "type":"structure",
      "members":{
        "DurationInSeconds":{
          "shape":"ElasticsearchRetryDurationInSeconds",
          "documentation":"<p>After an initial failure to deliver to Amazon ES, the total amount of time during which Firehose retries delivery (including the first attempt). After this time has elapsed, the failed documents are written to Amazon S3. Default value is 300 seconds (5 minutes). A value of 0 (zero) results in no retries.</p>"
        }
      },
      "documentation":"<p>Configures retry behavior in case Firehose is unable to deliver documents to Amazon ES.</p>"
    },
    "ElasticsearchS3BackupMode":{
      "type":"string",
      "enum":[
        "FailedDocumentsOnly",
        "AllDocuments"
      ]
    },
    "ElasticsearchTypeName":{
      "type":"string",
      "max":100,
      "min":0,
      "pattern":".*"
    },
    "EncryptionConfiguration":{
      "type":"structure",
      "members":{
        "NoEncryptionConfig":{
          "shape":"NoEncryptionConfig",
          "documentation":"<p>Specifically override existing encryption information to ensure that no encryption is used.</p>"
        },
        "KMSEncryptionConfig":{
          "shape":"KMSEncryptionConfig",
          "documentation":"<p>The encryption key.</p>"
        }
      },
      "documentation":"<p>Describes the encryption for a destination in Amazon S3.</p>"
    },
    "ErrorCode":{"type":"string"},
    "ErrorMessage":{"type":"string"},
    "ErrorOutputPrefix":{
      "type":"string",
      "max":1024,
      "min":0,
      "pattern":".*"
    },
    "ExtendedS3DestinationConfiguration":{
      "type":"structure",
      "required":[
        "RoleARN",
        "BucketARN"
      ],
      "members":{
        "RoleARN":{
          "shape":"RoleARN",
          "documentation":"<p>The Amazon Resource Name (ARN) of the Amazon Web Services credentials. For more information, see <a href=\"https://docs.aws.amazon.com/general/latest/gr/aws-arns-and-namespaces.html\">Amazon Resource Names (ARNs) and Amazon Web Services Service Namespaces</a>.</p>"
        },
        "BucketARN":{
          "shape":"BucketARN",
          "documentation":"<p>The ARN of the S3 bucket. For more information, see <a href=\"https://docs.aws.amazon.com/general/latest/gr/aws-arns-and-namespaces.html\">Amazon Resource Names (ARNs) and Amazon Web Services Service Namespaces</a>.</p>"
        },
        "Prefix":{
          "shape":"Prefix",
          "documentation":"<p>The \"YYYY/MM/DD/HH\" time format prefix is automatically used for delivered Amazon S3 files. You can also specify a custom prefix, as described in <a href=\"https://docs.aws.amazon.com/firehose/latest/dev/s3-prefixes.html\">Custom Prefixes for Amazon S3 Objects</a>.</p>"
        },
        "ErrorOutputPrefix":{
          "shape":"ErrorOutputPrefix",
          "documentation":"<p>A prefix that Firehose evaluates and adds to failed records before writing them to S3. This prefix appears immediately following the bucket name. For information about how to specify this prefix, see <a href=\"https://docs.aws.amazon.com/firehose/latest/dev/s3-prefixes.html\">Custom Prefixes for Amazon S3 Objects</a>.</p>"
        },
        "BufferingHints":{
          "shape":"BufferingHints",
          "documentation":"<p>The buffering option.</p>"
        },
        "CompressionFormat":{
          "shape":"CompressionFormat",
          "documentation":"<p>The compression format. If no value is specified, the default is UNCOMPRESSED.</p>"
        },
        "EncryptionConfiguration":{
          "shape":"EncryptionConfiguration",
          "documentation":"<p>The encryption configuration. If no value is specified, the default is no encryption.</p>"
        },
        "CloudWatchLoggingOptions":{
          "shape":"CloudWatchLoggingOptions",
          "documentation":"<p>The Amazon CloudWatch logging options for your delivery stream.</p>"
        },
        "ProcessingConfiguration":{
          "shape":"ProcessingConfiguration",
          "documentation":"<p>The data processing configuration.</p>"
        },
        "S3BackupMode":{
          "shape":"S3BackupMode",
          "documentation":"<p>The Amazon S3 backup mode. After you create a delivery stream, you can update it to enable Amazon S3 backup if it is disabled. If backup is enabled, you can't update the delivery stream to disable it. </p>"
        },
        "S3BackupConfiguration":{
          "shape":"S3DestinationConfiguration",
          "documentation":"<p>The configuration for backup in Amazon S3.</p>"
        },
        "DataFormatConversionConfiguration":{
          "shape":"DataFormatConversionConfiguration",
          "documentation":"<p>The serializer, deserializer, and schema for converting data from the JSON format to the Parquet or ORC format before writing it to Amazon S3.</p>"
        },
        "DynamicPartitioningConfiguration":{
          "shape":"DynamicPartitioningConfiguration",
          "documentation":"<p>The configuration of the dynamic partitioning mechanism that creates smaller data sets from the streaming data by partitioning it based on partition keys. Currently, dynamic partitioning is only supported for Amazon S3 destinations. </p>"
        },
        "FileExtension":{
          "shape":"FileExtension",
          "documentation":"<p>Specify a file extension. It will override the default file extension</p>"
        },
        "CustomTimeZone":{
          "shape":"CustomTimeZone",
          "documentation":"<p>The time zone you prefer. UTC is the default.</p>"
        }
      },
      "documentation":"<p>Describes the configuration of a destination in Amazon S3.</p>"
    },
    "ExtendedS3DestinationDescription":{
      "type":"structure",
      "required":[
        "RoleARN",
        "BucketARN",
        "BufferingHints",
        "CompressionFormat",
        "EncryptionConfiguration"
      ],
      "members":{
        "RoleARN":{
          "shape":"RoleARN",
          "documentation":"<p>The Amazon Resource Name (ARN) of the Amazon Web Services credentials. For more information, see <a href=\"https://docs.aws.amazon.com/general/latest/gr/aws-arns-and-namespaces.html\">Amazon Resource Names (ARNs) and Amazon Web Services Service Namespaces</a>.</p>"
        },
        "BucketARN":{
          "shape":"BucketARN",
          "documentation":"<p>The ARN of the S3 bucket. For more information, see <a href=\"https://docs.aws.amazon.com/general/latest/gr/aws-arns-and-namespaces.html\">Amazon Resource Names (ARNs) and Amazon Web Services Service Namespaces</a>.</p>"
        },
        "Prefix":{
          "shape":"Prefix",
          "documentation":"<p>The \"YYYY/MM/DD/HH\" time format prefix is automatically used for delivered Amazon S3 files. You can also specify a custom prefix, as described in <a href=\"https://docs.aws.amazon.com/firehose/latest/dev/s3-prefixes.html\">Custom Prefixes for Amazon S3 Objects</a>.</p>"
        },
        "ErrorOutputPrefix":{
          "shape":"ErrorOutputPrefix",
          "documentation":"<p>A prefix that Firehose evaluates and adds to failed records before writing them to S3. This prefix appears immediately following the bucket name. For information about how to specify this prefix, see <a href=\"https://docs.aws.amazon.com/firehose/latest/dev/s3-prefixes.html\">Custom Prefixes for Amazon S3 Objects</a>.</p>"
        },
        "BufferingHints":{
          "shape":"BufferingHints",
          "documentation":"<p>The buffering option.</p>"
        },
        "CompressionFormat":{
          "shape":"CompressionFormat",
          "documentation":"<p>The compression format. If no value is specified, the default is <code>UNCOMPRESSED</code>.</p>"
        },
        "EncryptionConfiguration":{
          "shape":"EncryptionConfiguration",
          "documentation":"<p>The encryption configuration. If no value is specified, the default is no encryption.</p>"
        },
        "CloudWatchLoggingOptions":{
          "shape":"CloudWatchLoggingOptions",
          "documentation":"<p>The Amazon CloudWatch logging options for your delivery stream.</p>"
        },
        "ProcessingConfiguration":{
          "shape":"ProcessingConfiguration",
          "documentation":"<p>The data processing configuration.</p>"
        },
        "S3BackupMode":{
          "shape":"S3BackupMode",
          "documentation":"<p>The Amazon S3 backup mode.</p>"
        },
        "S3BackupDescription":{
          "shape":"S3DestinationDescription",
          "documentation":"<p>The configuration for backup in Amazon S3.</p>"
        },
        "DataFormatConversionConfiguration":{
          "shape":"DataFormatConversionConfiguration",
          "documentation":"<p>The serializer, deserializer, and schema for converting data from the JSON format to the Parquet or ORC format before writing it to Amazon S3.</p>"
        },
        "DynamicPartitioningConfiguration":{
          "shape":"DynamicPartitioningConfiguration",
          "documentation":"<p>The configuration of the dynamic partitioning mechanism that creates smaller data sets from the streaming data by partitioning it based on partition keys. Currently, dynamic partitioning is only supported for Amazon S3 destinations. </p>"
        },
        "FileExtension":{
          "shape":"FileExtension",
          "documentation":"<p>Specify a file extension. It will override the default file extension</p>"
        },
        "CustomTimeZone":{
          "shape":"CustomTimeZone",
          "documentation":"<p>The time zone you prefer. UTC is the default.</p>"
        }
      },
      "documentation":"<p>Describes a destination in Amazon S3.</p>"
    },
    "ExtendedS3DestinationUpdate":{
      "type":"structure",
      "members":{
        "RoleARN":{
          "shape":"RoleARN",
          "documentation":"<p>The Amazon Resource Name (ARN) of the Amazon Web Services credentials. For more information, see <a href=\"https://docs.aws.amazon.com/general/latest/gr/aws-arns-and-namespaces.html\">Amazon Resource Names (ARNs) and Amazon Web Services Service Namespaces</a>.</p>"
        },
        "BucketARN":{
          "shape":"BucketARN",
          "documentation":"<p>The ARN of the S3 bucket. For more information, see <a href=\"https://docs.aws.amazon.com/general/latest/gr/aws-arns-and-namespaces.html\">Amazon Resource Names (ARNs) and Amazon Web Services Service Namespaces</a>.</p>"
        },
        "Prefix":{
          "shape":"Prefix",
          "documentation":"<p>The \"YYYY/MM/DD/HH\" time format prefix is automatically used for delivered Amazon S3 files. You can also specify a custom prefix, as described in <a href=\"https://docs.aws.amazon.com/firehose/latest/dev/s3-prefixes.html\">Custom Prefixes for Amazon S3 Objects</a>.</p>"
        },
        "ErrorOutputPrefix":{
          "shape":"ErrorOutputPrefix",
          "documentation":"<p>A prefix that Firehose evaluates and adds to failed records before writing them to S3. This prefix appears immediately following the bucket name. For information about how to specify this prefix, see <a href=\"https://docs.aws.amazon.com/firehose/latest/dev/s3-prefixes.html\">Custom Prefixes for Amazon S3 Objects</a>.</p>"
        },
        "BufferingHints":{
          "shape":"BufferingHints",
          "documentation":"<p>The buffering option.</p>"
        },
        "CompressionFormat":{
          "shape":"CompressionFormat",
          "documentation":"<p>The compression format. If no value is specified, the default is <code>UNCOMPRESSED</code>. </p>"
        },
        "EncryptionConfiguration":{
          "shape":"EncryptionConfiguration",
          "documentation":"<p>The encryption configuration. If no value is specified, the default is no encryption.</p>"
        },
        "CloudWatchLoggingOptions":{
          "shape":"CloudWatchLoggingOptions",
          "documentation":"<p>The Amazon CloudWatch logging options for your delivery stream.</p>"
        },
        "ProcessingConfiguration":{
          "shape":"ProcessingConfiguration",
          "documentation":"<p>The data processing configuration.</p>"
        },
        "S3BackupMode":{
          "shape":"S3BackupMode",
          "documentation":"<p>You can update a delivery stream to enable Amazon S3 backup if it is disabled. If backup is enabled, you can't update the delivery stream to disable it. </p>"
        },
        "S3BackupUpdate":{
          "shape":"S3DestinationUpdate",
          "documentation":"<p>The Amazon S3 destination for backup.</p>"
        },
        "DataFormatConversionConfiguration":{
          "shape":"DataFormatConversionConfiguration",
          "documentation":"<p>The serializer, deserializer, and schema for converting data from the JSON format to the Parquet or ORC format before writing it to Amazon S3.</p>"
        },
        "DynamicPartitioningConfiguration":{
          "shape":"DynamicPartitioningConfiguration",
          "documentation":"<p>The configuration of the dynamic partitioning mechanism that creates smaller data sets from the streaming data by partitioning it based on partition keys. Currently, dynamic partitioning is only supported for Amazon S3 destinations. </p>"
        },
        "FileExtension":{
          "shape":"FileExtension",
          "documentation":"<p>Specify a file extension. It will override the default file extension</p>"
        },
        "CustomTimeZone":{
          "shape":"CustomTimeZone",
          "documentation":"<p>The time zone you prefer. UTC is the default.</p>"
        }
      },
      "documentation":"<p>Describes an update for a destination in Amazon S3.</p>"
    },
    "FailureDescription":{
      "type":"structure",
      "required":[
        "Type",
        "Details"
      ],
      "members":{
        "Type":{
          "shape":"DeliveryStreamFailureType",
          "documentation":"<p>The type of error that caused the failure.</p>"
        },
        "Details":{
          "shape":"NonEmptyString",
          "documentation":"<p>A message providing details about the error that caused the failure.</p>"
        }
      },
      "documentation":"<p>Provides details in case one of the following operations fails due to an error related to KMS: <a>CreateDeliveryStream</a>, <a>DeleteDeliveryStream</a>, <a>StartDeliveryStreamEncryption</a>, <a>StopDeliveryStreamEncryption</a>.</p>"
    },
    "FileExtension":{
      "type":"string",
      "max":128,
      "min":0,
      "pattern":"^$|\\.[0-9a-z!\\-_.*'()]+"
    },
    "HECAcknowledgmentTimeoutInSeconds":{
      "type":"integer",
      "max":600,
      "min":180
    },
    "HECEndpoint":{
      "type":"string",
      "max":2048,
      "min":0,
      "pattern":".*"
    },
    "HECEndpointType":{
      "type":"string",
      "enum":[
        "Raw",
        "Event"
      ]
    },
    "HECToken":{
      "type":"string",
      "max":2048,
      "min":0,
      "pattern":".*"
    },
    "HiveJsonSerDe":{
      "type":"structure",
      "members":{
        "TimestampFormats":{
          "shape":"ListOfNonEmptyStrings",
          "documentation":"<p>Indicates how you want Firehose to parse the date and timestamps that may be present in your input data JSON. To specify these format strings, follow the pattern syntax of JodaTime's DateTimeFormat format strings. For more information, see <a href=\"https://www.joda.org/joda-time/apidocs/org/joda/time/format/DateTimeFormat.html\">Class DateTimeFormat</a>. You can also use the special value <code>millis</code> to parse timestamps in epoch milliseconds. If you don't specify a format, Firehose uses <code>java.sql.Timestamp::valueOf</code> by default.</p>"
        }
      },
      "documentation":"<p>The native Hive / HCatalog JsonSerDe. Used by Firehose for deserializing data, which means converting it from the JSON format in preparation for serializing it to the Parquet or ORC format. This is one of two deserializers you can choose, depending on which one offers the functionality you need. The other option is the OpenX SerDe.</p>"
    },
    "HttpEndpointAccessKey":{
      "type":"string",
      "max":4096,
      "min":0,
      "pattern":".*",
      "sensitive":true
    },
    "HttpEndpointAttributeName":{
      "type":"string",
      "max":256,
      "min":1,
      "pattern":"^(?!\\s*$).+",
      "sensitive":true
    },
    "HttpEndpointAttributeValue":{
      "type":"string",
      "max":1024,
      "min":0,
      "pattern":".*",
      "sensitive":true
    },
    "HttpEndpointBufferingHints":{
      "type":"structure",
      "members":{
        "SizeInMBs":{
          "shape":"HttpEndpointBufferingSizeInMBs",
          "documentation":"<p>Buffer incoming data to the specified size, in MBs, before delivering it to the destination. The default value is 5. </p> <p>We recommend setting this parameter to a value greater than the amount of data you typically ingest into the delivery stream in 10 seconds. For example, if you typically ingest data at 1 MB/sec, the value should be 10 MB or higher. </p>"
        },
        "IntervalInSeconds":{
          "shape":"HttpEndpointBufferingIntervalInSeconds",
          "documentation":"<p>Buffer incoming data for the specified period of time, in seconds, before delivering it to the destination. The default value is 300 (5 minutes). </p>"
        }
      },
      "documentation":"<p>Describes the buffering options that can be applied before data is delivered to the HTTP endpoint destination. Firehose treats these options as hints, and it might choose to use more optimal values. The <code>SizeInMBs</code> and <code>IntervalInSeconds</code> parameters are optional. However, if specify a value for one of them, you must also provide a value for the other. </p>"
    },
    "HttpEndpointBufferingIntervalInSeconds":{
      "type":"integer",
      "max":900,
      "min":0
    },
    "HttpEndpointBufferingSizeInMBs":{
      "type":"integer",
      "max":64,
      "min":1
    },
    "HttpEndpointCommonAttribute":{
      "type":"structure",
      "required":[
        "AttributeName",
        "AttributeValue"
      ],
      "members":{
        "AttributeName":{
          "shape":"HttpEndpointAttributeName",
          "documentation":"<p>The name of the HTTP endpoint common attribute.</p>"
        },
        "AttributeValue":{
          "shape":"HttpEndpointAttributeValue",
          "documentation":"<p>The value of the HTTP endpoint common attribute.</p>"
        }
      },
      "documentation":"<p>Describes the metadata that's delivered to the specified HTTP endpoint destination.</p>"
    },
    "HttpEndpointCommonAttributesList":{
      "type":"list",
      "member":{"shape":"HttpEndpointCommonAttribute"},
      "max":50,
      "min":0
    },
    "HttpEndpointConfiguration":{
      "type":"structure",
      "required":["Url"],
      "members":{
        "Url":{
          "shape":"HttpEndpointUrl",
          "documentation":"<p>The URL of the HTTP endpoint selected as the destination.</p> <important> <p>If you choose an HTTP endpoint as your destination, review and follow the instructions in the <a href=\"https://docs.aws.amazon.com/firehose/latest/dev/httpdeliveryrequestresponse.html\">Appendix - HTTP Endpoint Delivery Request and Response Specifications</a>.</p> </important>"
        },
        "Name":{
          "shape":"HttpEndpointName",
          "documentation":"<p>The name of the HTTP endpoint selected as the destination.</p>"
        },
        "AccessKey":{
          "shape":"HttpEndpointAccessKey",
          "documentation":"<p>The access key required for Kinesis Firehose to authenticate with the HTTP endpoint selected as the destination.</p>"
        }
      },
      "documentation":"<p>Describes the configuration of the HTTP endpoint to which Kinesis Firehose delivers data.</p>"
    },
    "HttpEndpointDescription":{
      "type":"structure",
      "members":{
        "Url":{
          "shape":"HttpEndpointUrl",
          "documentation":"<p>The URL of the HTTP endpoint selected as the destination.</p>"
        },
        "Name":{
          "shape":"HttpEndpointName",
          "documentation":"<p>The name of the HTTP endpoint selected as the destination.</p>"
        }
      },
      "documentation":"<p>Describes the HTTP endpoint selected as the destination. </p>"
    },
    "HttpEndpointDestinationConfiguration":{
      "type":"structure",
      "required":[
        "EndpointConfiguration",
        "S3Configuration"
      ],
      "members":{
        "EndpointConfiguration":{
          "shape":"HttpEndpointConfiguration",
          "documentation":"<p>The configuration of the HTTP endpoint selected as the destination.</p>"
        },
        "BufferingHints":{
          "shape":"HttpEndpointBufferingHints",
          "documentation":"<p>The buffering options that can be used before data is delivered to the specified destination. Firehose treats these options as hints, and it might choose to use more optimal values. The <code>SizeInMBs</code> and <code>IntervalInSeconds</code> parameters are optional. However, if you specify a value for one of them, you must also provide a value for the other. </p>"
        },
        "CloudWatchLoggingOptions":{"shape":"CloudWatchLoggingOptions"},
        "RequestConfiguration":{
          "shape":"HttpEndpointRequestConfiguration",
          "documentation":"<p>The configuration of the requeste sent to the HTTP endpoint specified as the destination.</p>"
        },
        "ProcessingConfiguration":{"shape":"ProcessingConfiguration"},
        "RoleARN":{
          "shape":"RoleARN",
          "documentation":"<p>Firehose uses this IAM role for all the permissions that the delivery stream needs.</p>"
        },
        "RetryOptions":{
          "shape":"HttpEndpointRetryOptions",
          "documentation":"<p>Describes the retry behavior in case Firehose is unable to deliver data to the specified HTTP endpoint destination, or if it doesn't receive a valid acknowledgment of receipt from the specified HTTP endpoint destination.</p>"
        },
        "S3BackupMode":{
          "shape":"HttpEndpointS3BackupMode",
          "documentation":"<p>Describes the S3 bucket backup options for the data that Firehose delivers to the HTTP endpoint destination. You can back up all documents (<code>AllData</code>) or only the documents that Firehose could not deliver to the specified HTTP endpoint destination (<code>FailedDataOnly</code>).</p>"
        },
        "S3Configuration":{"shape":"S3DestinationConfiguration"}
      },
      "documentation":"<p>Describes the configuration of the HTTP endpoint destination.</p>"
    },
    "HttpEndpointDestinationDescription":{
      "type":"structure",
      "members":{
        "EndpointConfiguration":{
          "shape":"HttpEndpointDescription",
          "documentation":"<p>The configuration of the specified HTTP endpoint destination.</p>"
        },
        "BufferingHints":{
          "shape":"HttpEndpointBufferingHints",
          "documentation":"<p>Describes buffering options that can be applied to the data before it is delivered to the HTTPS endpoint destination. Firehose teats these options as hints, and it might choose to use more optimal values. The <code>SizeInMBs</code> and <code>IntervalInSeconds</code> parameters are optional. However, if specify a value for one of them, you must also provide a value for the other. </p>"
        },
        "CloudWatchLoggingOptions":{"shape":"CloudWatchLoggingOptions"},
        "RequestConfiguration":{
          "shape":"HttpEndpointRequestConfiguration",
          "documentation":"<p>The configuration of request sent to the HTTP endpoint specified as the destination.</p>"
        },
        "ProcessingConfiguration":{"shape":"ProcessingConfiguration"},
        "RoleARN":{
          "shape":"RoleARN",
          "documentation":"<p>Firehose uses this IAM role for all the permissions that the delivery stream needs.</p>"
        },
        "RetryOptions":{
          "shape":"HttpEndpointRetryOptions",
          "documentation":"<p>Describes the retry behavior in case Firehose is unable to deliver data to the specified HTTP endpoint destination, or if it doesn't receive a valid acknowledgment of receipt from the specified HTTP endpoint destination.</p>"
        },
        "S3BackupMode":{
          "shape":"HttpEndpointS3BackupMode",
          "documentation":"<p>Describes the S3 bucket backup options for the data that Kinesis Firehose delivers to the HTTP endpoint destination. You can back up all documents (<code>AllData</code>) or only the documents that Firehose could not deliver to the specified HTTP endpoint destination (<code>FailedDataOnly</code>).</p>"
        },
        "S3DestinationDescription":{"shape":"S3DestinationDescription"}
      },
      "documentation":"<p>Describes the HTTP endpoint destination.</p>"
    },
    "HttpEndpointDestinationUpdate":{
      "type":"structure",
      "members":{
        "EndpointConfiguration":{
          "shape":"HttpEndpointConfiguration",
          "documentation":"<p>Describes the configuration of the HTTP endpoint destination.</p>"
        },
        "BufferingHints":{
          "shape":"HttpEndpointBufferingHints",
          "documentation":"<p>Describes buffering options that can be applied to the data before it is delivered to the HTTPS endpoint destination. Firehose teats these options as hints, and it might choose to use more optimal values. The <code>SizeInMBs</code> and <code>IntervalInSeconds</code> parameters are optional. However, if specify a value for one of them, you must also provide a value for the other. </p>"
        },
        "CloudWatchLoggingOptions":{"shape":"CloudWatchLoggingOptions"},
        "RequestConfiguration":{
          "shape":"HttpEndpointRequestConfiguration",
          "documentation":"<p>The configuration of the request sent to the HTTP endpoint specified as the destination.</p>"
        },
        "ProcessingConfiguration":{"shape":"ProcessingConfiguration"},
        "RoleARN":{
          "shape":"RoleARN",
          "documentation":"<p>Firehose uses this IAM role for all the permissions that the delivery stream needs.</p>"
        },
        "RetryOptions":{
          "shape":"HttpEndpointRetryOptions",
          "documentation":"<p>Describes the retry behavior in case Firehose is unable to deliver data to the specified HTTP endpoint destination, or if it doesn't receive a valid acknowledgment of receipt from the specified HTTP endpoint destination.</p>"
        },
        "S3BackupMode":{
          "shape":"HttpEndpointS3BackupMode",
          "documentation":"<p>Describes the S3 bucket backup options for the data that Kinesis Firehose delivers to the HTTP endpoint destination. You can back up all documents (<code>AllData</code>) or only the documents that Firehose could not deliver to the specified HTTP endpoint destination (<code>FailedDataOnly</code>).</p>"
        },
        "S3Update":{"shape":"S3DestinationUpdate"}
      },
      "documentation":"<p>Updates the specified HTTP endpoint destination.</p>"
    },
    "HttpEndpointName":{
      "type":"string",
      "max":256,
      "min":1,
      "pattern":"^(?!\\s*$).+"
    },
    "HttpEndpointRequestConfiguration":{
      "type":"structure",
      "members":{
        "ContentEncoding":{
          "shape":"ContentEncoding",
          "documentation":"<p>Firehose uses the content encoding to compress the body of a request before sending the request to the destination. For more information, see <a href=\"https://developer.mozilla.org/en-US/docs/Web/HTTP/Headers/Content-Encoding\">Content-Encoding</a> in MDN Web Docs, the official Mozilla documentation.</p>"
        },
        "CommonAttributes":{
          "shape":"HttpEndpointCommonAttributesList",
          "documentation":"<p>Describes the metadata sent to the HTTP endpoint destination.</p>"
        }
      },
      "documentation":"<p>The configuration of the HTTP endpoint request.</p>"
    },
    "HttpEndpointRetryDurationInSeconds":{
      "type":"integer",
      "max":7200,
      "min":0
    },
    "HttpEndpointRetryOptions":{
      "type":"structure",
      "members":{
        "DurationInSeconds":{
          "shape":"HttpEndpointRetryDurationInSeconds",
          "documentation":"<p>The total amount of time that Firehose spends on retries. This duration starts after the initial attempt to send data to the custom destination via HTTPS endpoint fails. It doesn't include the periods during which Firehose waits for acknowledgment from the specified destination after each attempt. </p>"
        }
      },
      "documentation":"<p>Describes the retry behavior in case Firehose is unable to deliver data to the specified HTTP endpoint destination, or if it doesn't receive a valid acknowledgment of receipt from the specified HTTP endpoint destination.</p>"
    },
    "HttpEndpointS3BackupMode":{
      "type":"string",
      "enum":[
        "FailedDataOnly",
        "AllData"
      ]
    },
    "HttpEndpointUrl":{
      "type":"string",
      "max":1000,
      "min":1,
      "pattern":"https://.*",
      "sensitive":true
    },
    "InputFormatConfiguration":{
      "type":"structure",
      "members":{
        "Deserializer":{
          "shape":"Deserializer",
          "documentation":"<p>Specifies which deserializer to use. You can choose either the Apache Hive JSON SerDe or the OpenX JSON SerDe. If both are non-null, the server rejects the request.</p>"
        }
      },
      "documentation":"<p>Specifies the deserializer you want to use to convert the format of the input data. This parameter is required if <code>Enabled</code> is set to true.</p>"
    },
    "IntervalInSeconds":{
      "type":"integer",
      "max":900,
      "min":0
    },
    "InvalidArgumentException":{
      "type":"structure",
      "members":{
        "message":{
          "shape":"ErrorMessage",
          "documentation":"<p>A message that provides information about the error.</p>"
        }
      },
      "documentation":"<p>The specified input parameter has a value that is not valid.</p>",
      "exception":true
    },
    "InvalidKMSResourceException":{
      "type":"structure",
      "members":{
        "code":{"shape":"ErrorCode"},
        "message":{"shape":"ErrorMessage"}
      },
      "documentation":"<p>Firehose throws this exception when an attempt to put records or to start or stop delivery stream encryption fails. This happens when the KMS service throws one of the following exception types: <code>AccessDeniedException</code>, <code>InvalidStateException</code>, <code>DisabledException</code>, or <code>NotFoundException</code>.</p>",
      "exception":true
    },
    "InvalidSourceException":{
      "type":"structure",
      "members":{
        "code":{"shape":"ErrorCode"},
        "message":{"shape":"ErrorMessage"}
      },
      "documentation":"<p>Only requests from CloudWatch Logs are supported when CloudWatch Logs decompression is enabled.</p>",
      "exception":true
    },
    "KMSEncryptionConfig":{
      "type":"structure",
      "required":["AWSKMSKeyARN"],
      "members":{
        "AWSKMSKeyARN":{
          "shape":"AWSKMSKeyARN",
          "documentation":"<p>The Amazon Resource Name (ARN) of the encryption key. Must belong to the same Amazon Web Services Region as the destination Amazon S3 bucket. For more information, see <a href=\"https://docs.aws.amazon.com/general/latest/gr/aws-arns-and-namespaces.html\">Amazon Resource Names (ARNs) and Amazon Web Services Service Namespaces</a>.</p>"
        }
      },
      "documentation":"<p>Describes an encryption key for a destination in Amazon S3.</p>"
    },
    "KeyType":{
      "type":"string",
      "enum":[
        "AWS_OWNED_CMK",
        "CUSTOMER_MANAGED_CMK"
      ]
    },
    "KinesisStreamARN":{
      "type":"string",
      "max":512,
      "min":1,
      "pattern":"arn:.*"
    },
    "KinesisStreamSourceConfiguration":{
      "type":"structure",
      "required":[
        "KinesisStreamARN",
        "RoleARN"
      ],
      "members":{
        "KinesisStreamARN":{
          "shape":"KinesisStreamARN",
          "documentation":"<p>The ARN of the source Kinesis data stream. For more information, see <a href=\"https://docs.aws.amazon.com/general/latest/gr/aws-arns-and-namespaces.html#arn-syntax-kinesis-streams\">Amazon Kinesis Data Streams ARN Format</a>.</p>"
        },
        "RoleARN":{
          "shape":"RoleARN",
          "documentation":"<p>The ARN of the role that provides access to the source Kinesis data stream. For more information, see <a href=\"https://docs.aws.amazon.com/general/latest/gr/aws-arns-and-namespaces.html#arn-syntax-iam\">Amazon Web Services Identity and Access Management (IAM) ARN Format</a>.</p>"
        }
      },
      "documentation":"<p>The stream and role Amazon Resource Names (ARNs) for a Kinesis data stream used as the source for a delivery stream.</p>"
    },
    "KinesisStreamSourceDescription":{
      "type":"structure",
      "members":{
        "KinesisStreamARN":{
          "shape":"KinesisStreamARN",
          "documentation":"<p>The Amazon Resource Name (ARN) of the source Kinesis data stream. For more information, see <a href=\"https://docs.aws.amazon.com/general/latest/gr/aws-arns-and-namespaces.html#arn-syntax-kinesis-streams\">Amazon Kinesis Data Streams ARN Format</a>.</p>"
        },
        "RoleARN":{
          "shape":"RoleARN",
          "documentation":"<p>The ARN of the role used by the source Kinesis data stream. For more information, see <a href=\"https://docs.aws.amazon.com/general/latest/gr/aws-arns-and-namespaces.html#arn-syntax-iam\">Amazon Web Services Identity and Access Management (IAM) ARN Format</a>.</p>"
        },
        "DeliveryStartTimestamp":{
          "shape":"DeliveryStartTimestamp",
          "documentation":"<p>Firehose starts retrieving records from the Kinesis data stream starting with this timestamp.</p>"
        }
      },
      "documentation":"<p>Details about a Kinesis data stream used as the source for a Firehose delivery stream.</p>"
    },
    "LimitExceededException":{
      "type":"structure",
      "members":{
        "message":{
          "shape":"ErrorMessage",
          "documentation":"<p>A message that provides information about the error.</p>"
        }
      },
      "documentation":"<p>You have already reached the limit for a requested resource.</p>",
      "exception":true
    },
    "ListDeliveryStreamsInput":{
      "type":"structure",
      "members":{
        "Limit":{
          "shape":"ListDeliveryStreamsInputLimit",
          "documentation":"<p>The maximum number of delivery streams to list. The default value is 10.</p>"
        },
        "DeliveryStreamType":{
          "shape":"DeliveryStreamType",
          "documentation":"<p>The delivery stream type. This can be one of the following values:</p> <ul> <li> <p> <code>DirectPut</code>: Provider applications access the delivery stream directly.</p> </li> <li> <p> <code>KinesisStreamAsSource</code>: The delivery stream uses a Kinesis data stream as a source.</p> </li> </ul> <p>This parameter is optional. If this parameter is omitted, delivery streams of all types are returned.</p>"
        },
        "ExclusiveStartDeliveryStreamName":{
          "shape":"DeliveryStreamName",
          "documentation":"<p>The list of delivery streams returned by this call to <code>ListDeliveryStreams</code> will start with the delivery stream whose name comes alphabetically immediately after the name you specify in <code>ExclusiveStartDeliveryStreamName</code>.</p>"
        }
      }
    },
    "ListDeliveryStreamsInputLimit":{
      "type":"integer",
      "max":10000,
      "min":1
    },
    "ListDeliveryStreamsOutput":{
      "type":"structure",
      "required":[
        "DeliveryStreamNames",
        "HasMoreDeliveryStreams"
      ],
      "members":{
        "DeliveryStreamNames":{
          "shape":"DeliveryStreamNameList",
          "documentation":"<p>The names of the delivery streams.</p>"
        },
        "HasMoreDeliveryStreams":{
          "shape":"BooleanObject",
          "documentation":"<p>Indicates whether there are more delivery streams available to list.</p>"
        }
      }
    },
    "ListOfNonEmptyStrings":{
      "type":"list",
      "member":{"shape":"NonEmptyString"}
    },
    "ListOfNonEmptyStringsWithoutWhitespace":{
      "type":"list",
      "member":{"shape":"NonEmptyStringWithoutWhitespace"}
    },
    "ListTagsForDeliveryStreamInput":{
      "type":"structure",
      "required":["DeliveryStreamName"],
      "members":{
        "DeliveryStreamName":{
          "shape":"DeliveryStreamName",
          "documentation":"<p>The name of the delivery stream whose tags you want to list.</p>"
        },
        "ExclusiveStartTagKey":{
          "shape":"TagKey",
          "documentation":"<p>The key to use as the starting point for the list of tags. If you set this parameter, <code>ListTagsForDeliveryStream</code> gets all tags that occur after <code>ExclusiveStartTagKey</code>.</p>"
        },
        "Limit":{
          "shape":"ListTagsForDeliveryStreamInputLimit",
          "documentation":"<p>The number of tags to return. If this number is less than the total number of tags associated with the delivery stream, <code>HasMoreTags</code> is set to <code>true</code> in the response. To list additional tags, set <code>ExclusiveStartTagKey</code> to the last key in the response. </p>"
        }
      }
    },
    "ListTagsForDeliveryStreamInputLimit":{
      "type":"integer",
      "max":50,
      "min":1
    },
    "ListTagsForDeliveryStreamOutput":{
      "type":"structure",
      "required":[
        "Tags",
        "HasMoreTags"
      ],
      "members":{
        "Tags":{
          "shape":"ListTagsForDeliveryStreamOutputTagList",
          "documentation":"<p>A list of tags associated with <code>DeliveryStreamName</code>, starting with the first tag after <code>ExclusiveStartTagKey</code> and up to the specified <code>Limit</code>.</p>"
        },
        "HasMoreTags":{
          "shape":"BooleanObject",
          "documentation":"<p>If this is <code>true</code> in the response, more tags are available. To list the remaining tags, set <code>ExclusiveStartTagKey</code> to the key of the last tag returned and call <code>ListTagsForDeliveryStream</code> again.</p>"
        }
      }
    },
    "ListTagsForDeliveryStreamOutputTagList":{
      "type":"list",
      "member":{"shape":"Tag"},
      "max":50,
      "min":0
    },
    "LogGroupName":{
      "type":"string",
      "max":512,
      "min":0,
      "pattern":"[\\.\\-_/#A-Za-z0-9]*"
    },
    "LogStreamName":{
      "type":"string",
      "max":512,
      "min":0,
      "pattern":"[^:*]*"
    },
    "MSKClusterARN":{
      "type":"string",
      "max":512,
      "min":1,
      "pattern":"arn:.*"
    },
    "MSKSourceConfiguration":{
      "type":"structure",
      "required":[
        "MSKClusterARN",
        "TopicName",
        "AuthenticationConfiguration"
      ],
      "members":{
        "MSKClusterARN":{
          "shape":"MSKClusterARN",
          "documentation":"<p>The ARN of the Amazon MSK cluster.</p>"
        },
        "TopicName":{
          "shape":"TopicName",
          "documentation":"<p>The topic name within the Amazon MSK cluster. </p>"
        },
        "AuthenticationConfiguration":{
          "shape":"AuthenticationConfiguration",
          "documentation":"<p>The authentication configuration of the Amazon MSK cluster.</p>"
        }
      },
      "documentation":"<p>The configuration for the Amazon MSK cluster to be used as the source for a delivery stream.</p>"
    },
    "MSKSourceDescription":{
      "type":"structure",
      "members":{
        "MSKClusterARN":{
          "shape":"MSKClusterARN",
          "documentation":"<p>The ARN of the Amazon MSK cluster.</p>"
        },
        "TopicName":{
          "shape":"TopicName",
          "documentation":"<p>The topic name within the Amazon MSK cluster.</p>"
        },
        "AuthenticationConfiguration":{
          "shape":"AuthenticationConfiguration",
          "documentation":"<p>The authentication configuration of the Amazon MSK cluster.</p>"
        },
        "DeliveryStartTimestamp":{
          "shape":"DeliveryStartTimestamp",
          "documentation":"<p>Firehose starts retrieving records from the topic within the Amazon MSK cluster starting with this timestamp.</p>"
        }
      },
      "documentation":"<p>Details about the Amazon MSK cluster used as the source for a Firehose delivery stream.</p>"
    },
    "NoEncryptionConfig":{
      "type":"string",
      "enum":["NoEncryption"]
    },
    "NonEmptyString":{
      "type":"string",
      "max":1024,
      "min":1,
      "pattern":"^(?!\\s*$).+"
    },
    "NonEmptyStringWithoutWhitespace":{
      "type":"string",
      "max":1024,
      "min":1,
      "pattern":"^\\S+$"
    },
    "NonNegativeIntegerObject":{
      "type":"integer",
      "min":0
    },
    "OpenXJsonSerDe":{
      "type":"structure",
      "members":{
        "ConvertDotsInJsonKeysToUnderscores":{
          "shape":"BooleanObject",
          "documentation":"<p>When set to <code>true</code>, specifies that the names of the keys include dots and that you want Firehose to replace them with underscores. This is useful because Apache Hive does not allow dots in column names. For example, if the JSON contains a key whose name is \"a.b\", you can define the column name to be \"a_b\" when using this option.</p> <p>The default is <code>false</code>.</p>"
        },
        "CaseInsensitive":{
          "shape":"BooleanObject",
          "documentation":"<p>When set to <code>true</code>, which is the default, Firehose converts JSON keys to lowercase before deserializing them.</p>"
        },
        "ColumnToJsonKeyMappings":{
          "shape":"ColumnToJsonKeyMappings",
          "documentation":"<p>Maps column names to JSON keys that aren't identical to the column names. This is useful when the JSON contains keys that are Hive keywords. For example, <code>timestamp</code> is a Hive keyword. If you have a JSON key named <code>timestamp</code>, set this parameter to <code>{\"ts\": \"timestamp\"}</code> to map this key to a column named <code>ts</code>.</p>"
        }
      },
      "documentation":"<p>The OpenX SerDe. Used by Firehose for deserializing data, which means converting it from the JSON format in preparation for serializing it to the Parquet or ORC format. This is one of two deserializers you can choose, depending on which one offers the functionality you need. The other option is the native Hive / HCatalog JsonSerDe.</p>"
    },
    "OrcCompression":{
      "type":"string",
      "enum":[
        "NONE",
        "ZLIB",
        "SNAPPY"
      ]
    },
    "OrcFormatVersion":{
      "type":"string",
      "enum":[
        "V0_11",
        "V0_12"
      ]
    },
    "OrcRowIndexStride":{
      "type":"integer",
      "min":1000
    },
    "OrcSerDe":{
      "type":"structure",
      "members":{
        "StripeSizeBytes":{
          "shape":"OrcStripeSizeBytes",
          "documentation":"<p>The number of bytes in each stripe. The default is 64 MiB and the minimum is 8 MiB.</p>"
        },
        "BlockSizeBytes":{
          "shape":"BlockSizeBytes",
          "documentation":"<p>The Hadoop Distributed File System (HDFS) block size. This is useful if you intend to copy the data from Amazon S3 to HDFS before querying. The default is 256 MiB and the minimum is 64 MiB. Firehose uses this value for padding calculations.</p>"
        },
        "RowIndexStride":{
          "shape":"OrcRowIndexStride",
          "documentation":"<p>The number of rows between index entries. The default is 10,000 and the minimum is 1,000.</p>"
        },
        "EnablePadding":{
          "shape":"BooleanObject",
          "documentation":"<p>Set this to <code>true</code> to indicate that you want stripes to be padded to the HDFS block boundaries. This is useful if you intend to copy the data from Amazon S3 to HDFS before querying. The default is <code>false</code>.</p>"
        },
        "PaddingTolerance":{
          "shape":"Proportion",
          "documentation":"<p>A number between 0 and 1 that defines the tolerance for block padding as a decimal fraction of stripe size. The default value is 0.05, which means 5 percent of stripe size.</p> <p>For the default values of 64 MiB ORC stripes and 256 MiB HDFS blocks, the default block padding tolerance of 5 percent reserves a maximum of 3.2 MiB for padding within the 256 MiB block. In such a case, if the available size within the block is more than 3.2 MiB, a new, smaller stripe is inserted to fit within that space. This ensures that no stripe crosses block boundaries and causes remote reads within a node-local task.</p> <p>Firehose ignores this parameter when <a>OrcSerDe$EnablePadding</a> is <code>false</code>.</p>"
        },
        "Compression":{
          "shape":"OrcCompression",
          "documentation":"<p>The compression code to use over data blocks. The default is <code>SNAPPY</code>.</p>"
        },
        "BloomFilterColumns":{
          "shape":"ListOfNonEmptyStringsWithoutWhitespace",
          "documentation":"<p>The column names for which you want Firehose to create bloom filters. The default is <code>null</code>.</p>"
        },
        "BloomFilterFalsePositiveProbability":{
          "shape":"Proportion",
          "documentation":"<p>The Bloom filter false positive probability (FPP). The lower the FPP, the bigger the Bloom filter. The default value is 0.05, the minimum is 0, and the maximum is 1.</p>"
        },
        "DictionaryKeyThreshold":{
          "shape":"Proportion",
          "documentation":"<p>Represents the fraction of the total number of non-null rows. To turn off dictionary encoding, set this fraction to a number that is less than the number of distinct keys in a dictionary. To always use dictionary encoding, set this threshold to 1.</p>"
        },
        "FormatVersion":{
          "shape":"OrcFormatVersion",
          "documentation":"<p>The version of the file to write. The possible values are <code>V0_11</code> and <code>V0_12</code>. The default is <code>V0_12</code>.</p>"
        }
      },
      "documentation":"<p>A serializer to use for converting data to the ORC format before storing it in Amazon S3. For more information, see <a href=\"https://orc.apache.org/docs/\">Apache ORC</a>.</p>"
    },
    "OrcStripeSizeBytes":{
      "type":"integer",
      "min":8388608
    },
    "OutputFormatConfiguration":{
      "type":"structure",
      "members":{
        "Serializer":{
          "shape":"Serializer",
          "documentation":"<p>Specifies which serializer to use. You can choose either the ORC SerDe or the Parquet SerDe. If both are non-null, the server rejects the request.</p>"
        }
      },
      "documentation":"<p>Specifies the serializer that you want Firehose to use to convert the format of your data before it writes it to Amazon S3. This parameter is required if <code>Enabled</code> is set to true.</p>"
    },
    "ParquetCompression":{
      "type":"string",
      "enum":[
        "UNCOMPRESSED",
        "GZIP",
        "SNAPPY"
      ]
    },
    "ParquetPageSizeBytes":{
      "type":"integer",
      "min":65536
    },
    "ParquetSerDe":{
      "type":"structure",
      "members":{
        "BlockSizeBytes":{
          "shape":"BlockSizeBytes",
          "documentation":"<p>The Hadoop Distributed File System (HDFS) block size. This is useful if you intend to copy the data from Amazon S3 to HDFS before querying. The default is 256 MiB and the minimum is 64 MiB. Firehose uses this value for padding calculations.</p>"
        },
        "PageSizeBytes":{
          "shape":"ParquetPageSizeBytes",
          "documentation":"<p>The Parquet page size. Column chunks are divided into pages. A page is conceptually an indivisible unit (in terms of compression and encoding). The minimum value is 64 KiB and the default is 1 MiB.</p>"
        },
        "Compression":{
          "shape":"ParquetCompression",
          "documentation":"<p>The compression code to use over data blocks. The possible values are <code>UNCOMPRESSED</code>, <code>SNAPPY</code>, and <code>GZIP</code>, with the default being <code>SNAPPY</code>. Use <code>SNAPPY</code> for higher decompression speed. Use <code>GZIP</code> if the compression ratio is more important than speed.</p>"
        },
        "EnableDictionaryCompression":{
          "shape":"BooleanObject",
          "documentation":"<p>Indicates whether to enable dictionary compression.</p>"
        },
        "MaxPaddingBytes":{
          "shape":"NonNegativeIntegerObject",
          "documentation":"<p>The maximum amount of padding to apply. This is useful if you intend to copy the data from Amazon S3 to HDFS before querying. The default is 0.</p>"
        },
        "WriterVersion":{
          "shape":"ParquetWriterVersion",
          "documentation":"<p>Indicates the version of row format to output. The possible values are <code>V1</code> and <code>V2</code>. The default is <code>V1</code>.</p>"
        }
      },
      "documentation":"<p>A serializer to use for converting data to the Parquet format before storing it in Amazon S3. For more information, see <a href=\"https://parquet.apache.org/documentation/latest/\">Apache Parquet</a>.</p>"
    },
    "ParquetWriterVersion":{
      "type":"string",
      "enum":[
        "V1",
        "V2"
      ]
    },
    "Password":{
      "type":"string",
      "max":512,
      "min":6,
      "pattern":".*",
      "sensitive":true
    },
    "Prefix":{
      "type":"string",
      "max":1024,
      "min":0,
      "pattern":".*"
    },
    "ProcessingConfiguration":{
      "type":"structure",
      "members":{
        "Enabled":{
          "shape":"BooleanObject",
          "documentation":"<p>Enables or disables data processing.</p>"
        },
        "Processors":{
          "shape":"ProcessorList",
          "documentation":"<p>The data processors.</p>"
        }
      },
      "documentation":"<p>Describes a data processing configuration.</p>"
    },
    "Processor":{
      "type":"structure",
      "required":["Type"],
      "members":{
        "Type":{
          "shape":"ProcessorType",
          "documentation":"<p>The type of processor.</p>"
        },
        "Parameters":{
          "shape":"ProcessorParameterList",
          "documentation":"<p>The processor parameters.</p>"
        }
      },
      "documentation":"<p>Describes a data processor.</p> <note> <p>If you want to add a new line delimiter between records in objects that are delivered to Amazon S3, choose <code>AppendDelimiterToRecord</code> as a processor type. You don’t have to put a processor parameter when you select <code>AppendDelimiterToRecord</code>. </p> </note>"
    },
    "ProcessorList":{
      "type":"list",
      "member":{"shape":"Processor"}
    },
    "ProcessorParameter":{
      "type":"structure",
      "required":[
        "ParameterName",
        "ParameterValue"
      ],
      "members":{
        "ParameterName":{
          "shape":"ProcessorParameterName",
          "documentation":"<p>The name of the parameter. Currently the following default values are supported: 3 for <code>NumberOfRetries</code> and 60 for the <code>BufferIntervalInSeconds</code>. The <code>BufferSizeInMBs</code> ranges between 0.2 MB and up to 3MB. The default buffering hint is 1MB for all destinations, except Splunk. For Splunk, the default buffering hint is 256 KB. </p>"
        },
        "ParameterValue":{
          "shape":"ProcessorParameterValue",
          "documentation":"<p>The parameter value.</p>"
        }
      },
      "documentation":"<p>Describes the processor parameter. </p>"
    },
    "ProcessorParameterList":{
      "type":"list",
      "member":{"shape":"ProcessorParameter"}
    },
    "ProcessorParameterName":{
      "type":"string",
      "enum":[
        "LambdaArn",
        "NumberOfRetries",
        "MetadataExtractionQuery",
        "JsonParsingEngine",
        "RoleArn",
        "BufferSizeInMBs",
        "BufferIntervalInSeconds",
        "SubRecordType",
        "Delimiter",
        "CompressionFormat",
        "DataMessageExtraction"
      ]
    },
    "ProcessorParameterValue":{
      "type":"string",
      "max":5120,
      "min":1,
      "pattern":"^(?!\\s*$).+"
    },
    "ProcessorType":{
      "type":"string",
      "enum":[
        "RecordDeAggregation",
        "Decompression",
        "CloudWatchLogProcessing",
        "Lambda",
        "MetadataExtraction",
        "AppendDelimiterToRecord"
      ]
    },
    "Proportion":{
      "type":"double",
      "max":1,
      "min":0
    },
    "PutRecordBatchInput":{
      "type":"structure",
      "required":[
        "DeliveryStreamName",
        "Records"
      ],
      "members":{
        "DeliveryStreamName":{
          "shape":"DeliveryStreamName",
          "documentation":"<p>The name of the delivery stream.</p>"
        },
        "Records":{
          "shape":"PutRecordBatchRequestEntryList",
          "documentation":"<p>One or more records.</p>"
        }
      }
    },
    "PutRecordBatchOutput":{
      "type":"structure",
      "required":[
        "FailedPutCount",
        "RequestResponses"
      ],
      "members":{
        "FailedPutCount":{
          "shape":"NonNegativeIntegerObject",
          "documentation":"<p>The number of records that might have failed processing. This number might be greater than 0 even if the <a>PutRecordBatch</a> call succeeds. Check <code>FailedPutCount</code> to determine whether there are records that you need to resend.</p>"
        },
        "Encrypted":{
          "shape":"BooleanObject",
          "documentation":"<p>Indicates whether server-side encryption (SSE) was enabled during this operation.</p>"
        },
        "RequestResponses":{
          "shape":"PutRecordBatchResponseEntryList",
          "documentation":"<p>The results array. For each record, the index of the response element is the same as the index used in the request array.</p>"
        }
      }
    },
    "PutRecordBatchRequestEntryList":{
      "type":"list",
      "member":{"shape":"Record"},
      "max":500,
      "min":1
    },
    "PutRecordBatchResponseEntry":{
      "type":"structure",
      "members":{
        "RecordId":{
          "shape":"PutResponseRecordId",
          "documentation":"<p>The ID of the record.</p>"
        },
        "ErrorCode":{
          "shape":"ErrorCode",
          "documentation":"<p>The error code for an individual record result.</p>"
        },
        "ErrorMessage":{
          "shape":"ErrorMessage",
          "documentation":"<p>The error message for an individual record result.</p>"
        }
      },
      "documentation":"<p>Contains the result for an individual record from a <a>PutRecordBatch</a> request. If the record is successfully added to your delivery stream, it receives a record ID. If the record fails to be added to your delivery stream, the result includes an error code and an error message.</p>"
    },
    "PutRecordBatchResponseEntryList":{
      "type":"list",
      "member":{"shape":"PutRecordBatchResponseEntry"},
      "max":500,
      "min":1
    },
    "PutRecordInput":{
      "type":"structure",
      "required":[
        "DeliveryStreamName",
        "Record"
      ],
      "members":{
        "DeliveryStreamName":{
          "shape":"DeliveryStreamName",
          "documentation":"<p>The name of the delivery stream.</p>"
        },
        "Record":{
          "shape":"Record",
          "documentation":"<p>The record.</p>"
        }
      }
    },
    "PutRecordOutput":{
      "type":"structure",
      "required":["RecordId"],
      "members":{
        "RecordId":{
          "shape":"PutResponseRecordId",
          "documentation":"<p>The ID of the record.</p>"
        },
        "Encrypted":{
          "shape":"BooleanObject",
          "documentation":"<p>Indicates whether server-side encryption (SSE) was enabled during this operation.</p>"
        }
      }
    },
    "PutResponseRecordId":{
      "type":"string",
      "min":1
    },
    "Record":{
      "type":"structure",
      "required":["Data"],
      "members":{
        "Data":{
          "shape":"Data",
          "documentation":"<p>The data blob, which is base64-encoded when the blob is serialized. The maximum size of the data blob, before base64-encoding, is 1,000 KiB.</p>"
        }
      },
      "documentation":"<p>The unit of data in a delivery stream.</p>"
    },
    "RedshiftDestinationConfiguration":{
      "type":"structure",
      "required":[
        "RoleARN",
        "ClusterJDBCURL",
        "CopyCommand",
        "Username",
        "Password",
        "S3Configuration"
      ],
      "members":{
        "RoleARN":{
          "shape":"RoleARN",
          "documentation":"<p>The Amazon Resource Name (ARN) of the Amazon Web Services credentials. For more information, see <a href=\"https://docs.aws.amazon.com/general/latest/gr/aws-arns-and-namespaces.html\">Amazon Resource Names (ARNs) and Amazon Web Services Service Namespaces</a>.</p>"
        },
        "ClusterJDBCURL":{
          "shape":"ClusterJDBCURL",
          "documentation":"<p>The database connection string.</p>"
        },
        "CopyCommand":{
          "shape":"CopyCommand",
          "documentation":"<p>The <code>COPY</code> command.</p>"
        },
        "Username":{
          "shape":"Username",
          "documentation":"<p>The name of the user.</p>"
        },
        "Password":{
          "shape":"Password",
          "documentation":"<p>The user password.</p>"
        },
        "RetryOptions":{
          "shape":"RedshiftRetryOptions",
          "documentation":"<p>The retry behavior in case Firehose is unable to deliver documents to Amazon Redshift. Default value is 3600 (60 minutes).</p>"
        },
        "S3Configuration":{
          "shape":"S3DestinationConfiguration",
          "documentation":"<p>The configuration for the intermediate Amazon S3 location from which Amazon Redshift obtains data. Restrictions are described in the topic for <a>CreateDeliveryStream</a>.</p> <p>The compression formats <code>SNAPPY</code> or <code>ZIP</code> cannot be specified in <code>RedshiftDestinationConfiguration.S3Configuration</code> because the Amazon Redshift <code>COPY</code> operation that reads from the S3 bucket doesn't support these compression formats.</p>"
        },
        "ProcessingConfiguration":{
          "shape":"ProcessingConfiguration",
          "documentation":"<p>The data processing configuration.</p>"
        },
        "S3BackupMode":{
          "shape":"RedshiftS3BackupMode",
          "documentation":"<p>The Amazon S3 backup mode. After you create a delivery stream, you can update it to enable Amazon S3 backup if it is disabled. If backup is enabled, you can't update the delivery stream to disable it. </p>"
        },
        "S3BackupConfiguration":{
          "shape":"S3DestinationConfiguration",
          "documentation":"<p>The configuration for backup in Amazon S3.</p>"
        },
        "CloudWatchLoggingOptions":{
          "shape":"CloudWatchLoggingOptions",
          "documentation":"<p>The CloudWatch logging options for your delivery stream.</p>"
        }
      },
      "documentation":"<p>Describes the configuration of a destination in Amazon Redshift.</p>"
    },
    "RedshiftDestinationDescription":{
      "type":"structure",
      "required":[
        "RoleARN",
        "ClusterJDBCURL",
        "CopyCommand",
        "Username",
        "S3DestinationDescription"
      ],
      "members":{
        "RoleARN":{
          "shape":"RoleARN",
          "documentation":"<p>The Amazon Resource Name (ARN) of the Amazon Web Services credentials. For more information, see <a href=\"https://docs.aws.amazon.com/general/latest/gr/aws-arns-and-namespaces.html\">Amazon Resource Names (ARNs) and Amazon Web Services Service Namespaces</a>.</p>"
        },
        "ClusterJDBCURL":{
          "shape":"ClusterJDBCURL",
          "documentation":"<p>The database connection string.</p>"
        },
        "CopyCommand":{
          "shape":"CopyCommand",
          "documentation":"<p>The <code>COPY</code> command.</p>"
        },
        "Username":{
          "shape":"Username",
          "documentation":"<p>The name of the user.</p>"
        },
        "RetryOptions":{
          "shape":"RedshiftRetryOptions",
          "documentation":"<p>The retry behavior in case Firehose is unable to deliver documents to Amazon Redshift. Default value is 3600 (60 minutes).</p>"
        },
        "S3DestinationDescription":{
          "shape":"S3DestinationDescription",
          "documentation":"<p>The Amazon S3 destination.</p>"
        },
        "ProcessingConfiguration":{
          "shape":"ProcessingConfiguration",
          "documentation":"<p>The data processing configuration.</p>"
        },
        "S3BackupMode":{
          "shape":"RedshiftS3BackupMode",
          "documentation":"<p>The Amazon S3 backup mode.</p>"
        },
        "S3BackupDescription":{
          "shape":"S3DestinationDescription",
          "documentation":"<p>The configuration for backup in Amazon S3.</p>"
        },
        "CloudWatchLoggingOptions":{
          "shape":"CloudWatchLoggingOptions",
          "documentation":"<p>The Amazon CloudWatch logging options for your delivery stream.</p>"
        }
      },
      "documentation":"<p>Describes a destination in Amazon Redshift.</p>"
    },
    "RedshiftDestinationUpdate":{
      "type":"structure",
      "members":{
        "RoleARN":{
          "shape":"RoleARN",
          "documentation":"<p>The Amazon Resource Name (ARN) of the Amazon Web Services credentials. For more information, see <a href=\"https://docs.aws.amazon.com/general/latest/gr/aws-arns-and-namespaces.html\">Amazon Resource Names (ARNs) and Amazon Web Services Service Namespaces</a>.</p>"
        },
        "ClusterJDBCURL":{
          "shape":"ClusterJDBCURL",
          "documentation":"<p>The database connection string.</p>"
        },
        "CopyCommand":{
          "shape":"CopyCommand",
          "documentation":"<p>The <code>COPY</code> command.</p>"
        },
        "Username":{
          "shape":"Username",
          "documentation":"<p>The name of the user.</p>"
        },
        "Password":{
          "shape":"Password",
          "documentation":"<p>The user password.</p>"
        },
        "RetryOptions":{
          "shape":"RedshiftRetryOptions",
          "documentation":"<p>The retry behavior in case Firehose is unable to deliver documents to Amazon Redshift. Default value is 3600 (60 minutes).</p>"
        },
        "S3Update":{
          "shape":"S3DestinationUpdate",
          "documentation":"<p>The Amazon S3 destination.</p> <p>The compression formats <code>SNAPPY</code> or <code>ZIP</code> cannot be specified in <code>RedshiftDestinationUpdate.S3Update</code> because the Amazon Redshift <code>COPY</code> operation that reads from the S3 bucket doesn't support these compression formats.</p>"
        },
        "ProcessingConfiguration":{
          "shape":"ProcessingConfiguration",
          "documentation":"<p>The data processing configuration.</p>"
        },
        "S3BackupMode":{
          "shape":"RedshiftS3BackupMode",
          "documentation":"<p>You can update a delivery stream to enable Amazon S3 backup if it is disabled. If backup is enabled, you can't update the delivery stream to disable it. </p>"
        },
        "S3BackupUpdate":{
          "shape":"S3DestinationUpdate",
          "documentation":"<p>The Amazon S3 destination for backup.</p>"
        },
        "CloudWatchLoggingOptions":{
          "shape":"CloudWatchLoggingOptions",
          "documentation":"<p>The Amazon CloudWatch logging options for your delivery stream.</p>"
        }
      },
      "documentation":"<p>Describes an update for a destination in Amazon Redshift.</p>"
    },
    "RedshiftRetryDurationInSeconds":{
      "type":"integer",
      "max":7200,
      "min":0
    },
    "RedshiftRetryOptions":{
      "type":"structure",
      "members":{
        "DurationInSeconds":{
          "shape":"RedshiftRetryDurationInSeconds",
          "documentation":"<p>The length of time during which Firehose retries delivery after a failure, starting from the initial request and including the first attempt. The default value is 3600 seconds (60 minutes). Firehose does not retry if the value of <code>DurationInSeconds</code> is 0 (zero) or if the first delivery attempt takes longer than the current value.</p>"
        }
      },
      "documentation":"<p>Configures retry behavior in case Firehose is unable to deliver documents to Amazon Redshift.</p>"
    },
    "RedshiftS3BackupMode":{
      "type":"string",
      "enum":[
        "Disabled",
        "Enabled"
      ]
    },
    "ResourceInUseException":{
      "type":"structure",
      "members":{
        "message":{
          "shape":"ErrorMessage",
          "documentation":"<p>A message that provides information about the error.</p>"
        }
      },
      "documentation":"<p>The resource is already in use and not available for this operation.</p>",
      "exception":true
    },
    "ResourceNotFoundException":{
      "type":"structure",
      "members":{
        "message":{
          "shape":"ErrorMessage",
          "documentation":"<p>A message that provides information about the error.</p>"
        }
      },
      "documentation":"<p>The specified resource could not be found.</p>",
      "exception":true
    },
    "RetryDurationInSeconds":{
      "type":"integer",
      "max":7200,
      "min":0
    },
    "RetryOptions":{
      "type":"structure",
      "members":{
        "DurationInSeconds":{
          "shape":"RetryDurationInSeconds",
          "documentation":"<p>The period of time during which Firehose retries to deliver data to the specified Amazon S3 prefix.</p>"
        }
      },
      "documentation":"<p> The retry behavior in case Firehose is unable to deliver data to an Amazon S3 prefix.</p>"
    },
    "RoleARN":{
      "type":"string",
      "max":512,
      "min":1,
      "pattern":"arn:.*"
    },
    "S3BackupMode":{
      "type":"string",
      "enum":[
        "Disabled",
        "Enabled"
      ]
    },
    "S3DestinationConfiguration":{
      "type":"structure",
      "required":[
        "RoleARN",
        "BucketARN"
      ],
      "members":{
        "RoleARN":{
          "shape":"RoleARN",
          "documentation":"<p>The Amazon Resource Name (ARN) of the Amazon Web Services credentials. For more information, see <a href=\"https://docs.aws.amazon.com/general/latest/gr/aws-arns-and-namespaces.html\">Amazon Resource Names (ARNs) and Amazon Web Services Service Namespaces</a>.</p>"
        },
        "BucketARN":{
          "shape":"BucketARN",
          "documentation":"<p>The ARN of the S3 bucket. For more information, see <a href=\"https://docs.aws.amazon.com/general/latest/gr/aws-arns-and-namespaces.html\">Amazon Resource Names (ARNs) and Amazon Web Services Service Namespaces</a>.</p>"
        },
        "Prefix":{
          "shape":"Prefix",
          "documentation":"<p>The \"YYYY/MM/DD/HH\" time format prefix is automatically used for delivered Amazon S3 files. You can also specify a custom prefix, as described in <a href=\"https://docs.aws.amazon.com/firehose/latest/dev/s3-prefixes.html\">Custom Prefixes for Amazon S3 Objects</a>.</p>"
        },
        "ErrorOutputPrefix":{
          "shape":"ErrorOutputPrefix",
          "documentation":"<p>A prefix that Firehose evaluates and adds to failed records before writing them to S3. This prefix appears immediately following the bucket name. For information about how to specify this prefix, see <a href=\"https://docs.aws.amazon.com/firehose/latest/dev/s3-prefixes.html\">Custom Prefixes for Amazon S3 Objects</a>.</p>"
        },
        "BufferingHints":{
          "shape":"BufferingHints",
          "documentation":"<p>The buffering option. If no value is specified, <code>BufferingHints</code> object default values are used.</p>"
        },
        "CompressionFormat":{
          "shape":"CompressionFormat",
          "documentation":"<p>The compression format. If no value is specified, the default is <code>UNCOMPRESSED</code>.</p> <p>The compression formats <code>SNAPPY</code> or <code>ZIP</code> cannot be specified for Amazon Redshift destinations because they are not supported by the Amazon Redshift <code>COPY</code> operation that reads from the S3 bucket.</p>"
        },
        "EncryptionConfiguration":{
          "shape":"EncryptionConfiguration",
          "documentation":"<p>The encryption configuration. If no value is specified, the default is no encryption.</p>"
        },
        "CloudWatchLoggingOptions":{
          "shape":"CloudWatchLoggingOptions",
          "documentation":"<p>The CloudWatch logging options for your delivery stream.</p>"
        }
      },
      "documentation":"<p>Describes the configuration of a destination in Amazon S3.</p>"
    },
    "S3DestinationDescription":{
      "type":"structure",
      "required":[
        "RoleARN",
        "BucketARN",
        "BufferingHints",
        "CompressionFormat",
        "EncryptionConfiguration"
      ],
      "members":{
        "RoleARN":{
          "shape":"RoleARN",
          "documentation":"<p>The Amazon Resource Name (ARN) of the Amazon Web Services credentials. For more information, see <a href=\"https://docs.aws.amazon.com/general/latest/gr/aws-arns-and-namespaces.html\">Amazon Resource Names (ARNs) and Amazon Web Services Service Namespaces</a>.</p>"
        },
        "BucketARN":{
          "shape":"BucketARN",
          "documentation":"<p>The ARN of the S3 bucket. For more information, see <a href=\"https://docs.aws.amazon.com/general/latest/gr/aws-arns-and-namespaces.html\">Amazon Resource Names (ARNs) and Amazon Web Services Service Namespaces</a>.</p>"
        },
        "Prefix":{
          "shape":"Prefix",
          "documentation":"<p>The \"YYYY/MM/DD/HH\" time format prefix is automatically used for delivered Amazon S3 files. You can also specify a custom prefix, as described in <a href=\"https://docs.aws.amazon.com/firehose/latest/dev/s3-prefixes.html\">Custom Prefixes for Amazon S3 Objects</a>.</p>"
        },
        "ErrorOutputPrefix":{
          "shape":"ErrorOutputPrefix",
          "documentation":"<p>A prefix that Firehose evaluates and adds to failed records before writing them to S3. This prefix appears immediately following the bucket name. For information about how to specify this prefix, see <a href=\"https://docs.aws.amazon.com/firehose/latest/dev/s3-prefixes.html\">Custom Prefixes for Amazon S3 Objects</a>.</p>"
        },
        "BufferingHints":{
          "shape":"BufferingHints",
          "documentation":"<p>The buffering option. If no value is specified, <code>BufferingHints</code> object default values are used.</p>"
        },
        "CompressionFormat":{
          "shape":"CompressionFormat",
          "documentation":"<p>The compression format. If no value is specified, the default is <code>UNCOMPRESSED</code>.</p>"
        },
        "EncryptionConfiguration":{
          "shape":"EncryptionConfiguration",
          "documentation":"<p>The encryption configuration. If no value is specified, the default is no encryption.</p>"
        },
        "CloudWatchLoggingOptions":{
          "shape":"CloudWatchLoggingOptions",
          "documentation":"<p>The Amazon CloudWatch logging options for your delivery stream.</p>"
        }
      },
      "documentation":"<p>Describes a destination in Amazon S3.</p>"
    },
    "S3DestinationUpdate":{
      "type":"structure",
      "members":{
        "RoleARN":{
          "shape":"RoleARN",
          "documentation":"<p>The Amazon Resource Name (ARN) of the Amazon Web Services credentials. For more information, see <a href=\"https://docs.aws.amazon.com/general/latest/gr/aws-arns-and-namespaces.html\">Amazon Resource Names (ARNs) and Amazon Web Services Service Namespaces</a>.</p>"
        },
        "BucketARN":{
          "shape":"BucketARN",
          "documentation":"<p>The ARN of the S3 bucket. For more information, see <a href=\"https://docs.aws.amazon.com/general/latest/gr/aws-arns-and-namespaces.html\">Amazon Resource Names (ARNs) and Amazon Web Services Service Namespaces</a>.</p>"
        },
        "Prefix":{
          "shape":"Prefix",
          "documentation":"<p>The \"YYYY/MM/DD/HH\" time format prefix is automatically used for delivered Amazon S3 files. You can also specify a custom prefix, as described in <a href=\"https://docs.aws.amazon.com/firehose/latest/dev/s3-prefixes.html\">Custom Prefixes for Amazon S3 Objects</a>.</p>"
        },
        "ErrorOutputPrefix":{
          "shape":"ErrorOutputPrefix",
          "documentation":"<p>A prefix that Firehose evaluates and adds to failed records before writing them to S3. This prefix appears immediately following the bucket name. For information about how to specify this prefix, see <a href=\"https://docs.aws.amazon.com/firehose/latest/dev/s3-prefixes.html\">Custom Prefixes for Amazon S3 Objects</a>.</p>"
        },
        "BufferingHints":{
          "shape":"BufferingHints",
          "documentation":"<p>The buffering option. If no value is specified, <code>BufferingHints</code> object default values are used.</p>"
        },
        "CompressionFormat":{
          "shape":"CompressionFormat",
          "documentation":"<p>The compression format. If no value is specified, the default is <code>UNCOMPRESSED</code>.</p> <p>The compression formats <code>SNAPPY</code> or <code>ZIP</code> cannot be specified for Amazon Redshift destinations because they are not supported by the Amazon Redshift <code>COPY</code> operation that reads from the S3 bucket.</p>"
        },
        "EncryptionConfiguration":{
          "shape":"EncryptionConfiguration",
          "documentation":"<p>The encryption configuration. If no value is specified, the default is no encryption.</p>"
        },
        "CloudWatchLoggingOptions":{
          "shape":"CloudWatchLoggingOptions",
          "documentation":"<p>The CloudWatch logging options for your delivery stream.</p>"
        }
      },
      "documentation":"<p>Describes an update for a destination in Amazon S3.</p>"
    },
    "SchemaConfiguration":{
      "type":"structure",
      "members":{
        "RoleARN":{
          "shape":"NonEmptyStringWithoutWhitespace",
          "documentation":"<p>The role that Firehose can use to access Amazon Web Services Glue. This role must be in the same account you use for Firehose. Cross-account roles aren't allowed.</p> <important> <p>If the <code>SchemaConfiguration</code> request parameter is used as part of invoking the <code>CreateDeliveryStream</code> API, then the <code>RoleARN</code> property is required and its value must be specified.</p> </important>"
        },
        "CatalogId":{
          "shape":"NonEmptyStringWithoutWhitespace",
          "documentation":"<p>The ID of the Amazon Web Services Glue Data Catalog. If you don't supply this, the Amazon Web Services account ID is used by default.</p>"
        },
        "DatabaseName":{
          "shape":"NonEmptyStringWithoutWhitespace",
          "documentation":"<p>Specifies the name of the Amazon Web Services Glue database that contains the schema for the output data.</p> <important> <p>If the <code>SchemaConfiguration</code> request parameter is used as part of invoking the <code>CreateDeliveryStream</code> API, then the <code>DatabaseName</code> property is required and its value must be specified.</p> </important>"
        },
        "TableName":{
          "shape":"NonEmptyStringWithoutWhitespace",
          "documentation":"<p>Specifies the Amazon Web Services Glue table that contains the column information that constitutes your data schema.</p> <important> <p>If the <code>SchemaConfiguration</code> request parameter is used as part of invoking the <code>CreateDeliveryStream</code> API, then the <code>TableName</code> property is required and its value must be specified.</p> </important>"
        },
        "Region":{
          "shape":"NonEmptyStringWithoutWhitespace",
          "documentation":"<p>If you don't specify an Amazon Web Services Region, the default is the current Region.</p>"
        },
        "VersionId":{
          "shape":"NonEmptyStringWithoutWhitespace",
          "documentation":"<p>Specifies the table version for the output data schema. If you don't specify this version ID, or if you set it to <code>LATEST</code>, Firehose uses the most recent version. This means that any updates to the table are automatically picked up.</p>"
        }
      },
      "documentation":"<p>Specifies the schema to which you want Firehose to configure your data before it writes it to Amazon S3. This parameter is required if <code>Enabled</code> is set to true.</p>"
    },
    "SecurityGroupIdList":{
      "type":"list",
      "member":{"shape":"NonEmptyStringWithoutWhitespace"},
      "max":5,
      "min":1
    },
    "Serializer":{
      "type":"structure",
      "members":{
        "ParquetSerDe":{
          "shape":"ParquetSerDe",
          "documentation":"<p>A serializer to use for converting data to the Parquet format before storing it in Amazon S3. For more information, see <a href=\"https://parquet.apache.org/documentation/latest/\">Apache Parquet</a>.</p>"
        },
        "OrcSerDe":{
          "shape":"OrcSerDe",
          "documentation":"<p>A serializer to use for converting data to the ORC format before storing it in Amazon S3. For more information, see <a href=\"https://orc.apache.org/docs/\">Apache ORC</a>.</p>"
        }
      },
      "documentation":"<p>The serializer that you want Firehose to use to convert data to the target format before writing it to Amazon S3. Firehose supports two types of serializers: the <a href=\"https://hive.apache.org/javadocs/r1.2.2/api/org/apache/hadoop/hive/ql/io/orc/OrcSerde.html\">ORC SerDe</a> and the <a href=\"https://hive.apache.org/javadocs/r1.2.2/api/org/apache/hadoop/hive/ql/io/parquet/serde/ParquetHiveSerDe.html\">Parquet SerDe</a>.</p>"
    },
    "ServiceUnavailableException":{
      "type":"structure",
      "members":{
        "message":{
          "shape":"ErrorMessage",
          "documentation":"<p>A message that provides information about the error.</p>"
        }
      },
      "documentation":"<p>The service is unavailable. Back off and retry the operation. If you continue to see the exception, throughput limits for the delivery stream may have been exceeded. For more information about limits and how to request an increase, see <a href=\"https://docs.aws.amazon.com/firehose/latest/dev/limits.html\">Amazon Firehose Limits</a>.</p>",
      "exception":true,
      "fault":true
    },
    "SizeInMBs":{
      "type":"integer",
      "max":128,
      "min":1
    },
    "SnowflakeAccountUrl":{
      "type":"string",
      "max":2048,
      "min":24,
      "pattern":".+?\\.snowflakecomputing\\.com",
      "sensitive":true
    },
    "SnowflakeContentColumnName":{
      "type":"string",
      "max":255,
      "min":1,
      "sensitive":true
    },
    "SnowflakeDataLoadingOption":{
      "type":"string",
      "enum":[
        "JSON_MAPPING",
        "VARIANT_CONTENT_MAPPING",
        "VARIANT_CONTENT_AND_METADATA_MAPPING"
      ]
    },
    "SnowflakeDatabase":{
      "type":"string",
      "max":255,
      "min":1,
      "sensitive":true
    },
    "SnowflakeDestinationConfiguration":{
      "type":"structure",
      "required":[
        "AccountUrl",
        "PrivateKey",
        "User",
        "Database",
        "Schema",
        "Table",
        "RoleARN",
        "S3Configuration"
      ],
      "members":{
        "AccountUrl":{
          "shape":"SnowflakeAccountUrl",
          "documentation":"<p>URL for accessing your Snowflake account. This URL must include your <a href=\"https://docs.snowflake.com/en/user-guide/admin-account-identifier\">account identifier</a>. Note that the protocol (https://) and port number are optional.</p>"
        },
        "PrivateKey":{
          "shape":"SnowflakePrivateKey",
          "documentation":"<p>The private key used to encrypt your Snowflake client. For information, see <a href=\"https://docs.snowflake.com/en/user-guide/data-load-snowpipe-streaming-configuration#using-key-pair-authentication-key-rotation\">Using Key Pair Authentication &amp; Key Rotation</a>.</p>"
        },
        "KeyPassphrase":{
          "shape":"SnowflakeKeyPassphrase",
          "documentation":"<p>Passphrase to decrypt the private key when the key is encrypted. For information, see <a href=\"https://docs.snowflake.com/en/user-guide/data-load-snowpipe-streaming-configuration#using-key-pair-authentication-key-rotation\">Using Key Pair Authentication &amp; Key Rotation</a>.</p>"
        },
        "User":{
          "shape":"SnowflakeUser",
          "documentation":"<p>User login name for the Snowflake account.</p>"
        },
        "Database":{
          "shape":"SnowflakeDatabase",
          "documentation":"<p>All data in Snowflake is maintained in databases.</p>"
        },
        "Schema":{
          "shape":"SnowflakeSchema",
          "documentation":"<p>Each database consists of one or more schemas, which are logical groupings of database objects, such as tables and views</p>"
        },
        "Table":{
          "shape":"SnowflakeTable",
          "documentation":"<p>All data in Snowflake is stored in database tables, logically structured as collections of columns and rows.</p>"
        },
        "SnowflakeRoleConfiguration":{
          "shape":"SnowflakeRoleConfiguration",
          "documentation":"<p>Optionally configure a Snowflake role. Otherwise the default user role will be used.</p>"
        },
        "DataLoadingOption":{
          "shape":"SnowflakeDataLoadingOption",
          "documentation":"<p>Choose to load JSON keys mapped to table column names or choose to split the JSON payload where content is mapped to a record content column and source metadata is mapped to a record metadata column.</p>"
        },
        "MetaDataColumnName":{
          "shape":"SnowflakeMetaDataColumnName",
          "documentation":"<p>The name of the record metadata column</p>"
        },
        "ContentColumnName":{
          "shape":"SnowflakeContentColumnName",
          "documentation":"<p>The name of the record content column</p>"
        },
        "SnowflakeVpcConfiguration":{
          "shape":"SnowflakeVpcConfiguration",
          "documentation":"<p>The VPCE ID for Firehose to privately connect with Snowflake. The ID format is com.amazonaws.vpce.[region].vpce-svc-&lt;[id]&gt;. For more information, see <a href=\"https://docs.snowflake.com/en/user-guide/admin-security-privatelink\">Amazon PrivateLink &amp; Snowflake</a> </p>"
        },
        "CloudWatchLoggingOptions":{"shape":"CloudWatchLoggingOptions"},
        "ProcessingConfiguration":{"shape":"ProcessingConfiguration"},
        "RoleARN":{
          "shape":"RoleARN",
          "documentation":"<p>The Amazon Resource Name (ARN) of the Snowflake role</p>"
        },
        "RetryOptions":{
          "shape":"SnowflakeRetryOptions",
          "documentation":"<p>The time period where Firehose will retry sending data to the chosen HTTP endpoint.</p>"
        },
        "S3BackupMode":{
          "shape":"SnowflakeS3BackupMode",
          "documentation":"<p>Choose an S3 backup mode</p>"
        },
        "S3Configuration":{"shape":"S3DestinationConfiguration"}
      },
      "documentation":"<p>Configure Snowflake destination</p>"
    },
    "SnowflakeDestinationDescription":{
      "type":"structure",
      "members":{
        "AccountUrl":{
          "shape":"SnowflakeAccountUrl",
          "documentation":"<p>URL for accessing your Snowflake account. This URL must include your <a href=\"https://docs.snowflake.com/en/user-guide/admin-account-identifier\">account identifier</a>. Note that the protocol (https://) and port number are optional.</p>"
        },
        "User":{
          "shape":"SnowflakeUser",
          "documentation":"<p>User login name for the Snowflake account.</p>"
        },
        "Database":{
          "shape":"SnowflakeDatabase",
          "documentation":"<p>All data in Snowflake is maintained in databases.</p>"
        },
        "Schema":{
          "shape":"SnowflakeSchema",
          "documentation":"<p>Each database consists of one or more schemas, which are logical groupings of database objects, such as tables and views</p>"
        },
        "Table":{
          "shape":"SnowflakeTable",
          "documentation":"<p>All data in Snowflake is stored in database tables, logically structured as collections of columns and rows.</p>"
        },
        "SnowflakeRoleConfiguration":{
          "shape":"SnowflakeRoleConfiguration",
          "documentation":"<p>Optionally configure a Snowflake role. Otherwise the default user role will be used.</p>"
        },
        "DataLoadingOption":{
          "shape":"SnowflakeDataLoadingOption",
          "documentation":"<p>Choose to load JSON keys mapped to table column names or choose to split the JSON payload where content is mapped to a record content column and source metadata is mapped to a record metadata column.</p>"
        },
        "MetaDataColumnName":{
          "shape":"SnowflakeMetaDataColumnName",
          "documentation":"<p>The name of the record metadata column</p>"
        },
        "ContentColumnName":{
          "shape":"SnowflakeContentColumnName",
          "documentation":"<p>The name of the record content column</p>"
        },
        "SnowflakeVpcConfiguration":{
          "shape":"SnowflakeVpcConfiguration",
          "documentation":"<p>The VPCE ID for Firehose to privately connect with Snowflake. The ID format is com.amazonaws.vpce.[region].vpce-svc-&lt;[id]&gt;. For more information, see <a href=\"https://docs.snowflake.com/en/user-guide/admin-security-privatelink\">Amazon PrivateLink &amp; Snowflake</a> </p>"
        },
        "CloudWatchLoggingOptions":{"shape":"CloudWatchLoggingOptions"},
        "ProcessingConfiguration":{"shape":"ProcessingConfiguration"},
        "RoleARN":{
          "shape":"RoleARN",
          "documentation":"<p>The Amazon Resource Name (ARN) of the Snowflake role</p>"
        },
        "RetryOptions":{
          "shape":"SnowflakeRetryOptions",
          "documentation":"<p>The time period where Firehose will retry sending data to the chosen HTTP endpoint.</p>"
        },
        "S3BackupMode":{
          "shape":"SnowflakeS3BackupMode",
          "documentation":"<p>Choose an S3 backup mode</p>"
        },
        "S3DestinationDescription":{"shape":"S3DestinationDescription"}
      },
      "documentation":"<p>Optional Snowflake destination description</p>"
    },
    "SnowflakeDestinationUpdate":{
      "type":"structure",
      "members":{
        "AccountUrl":{
          "shape":"SnowflakeAccountUrl",
          "documentation":"<p>URL for accessing your Snowflake account. This URL must include your <a href=\"https://docs.snowflake.com/en/user-guide/admin-account-identifier\">account identifier</a>. Note that the protocol (https://) and port number are optional.</p>"
        },
        "PrivateKey":{
          "shape":"SnowflakePrivateKey",
          "documentation":"<p>The private key used to encrypt your Snowflake client. For information, see <a href=\"https://docs.snowflake.com/en/user-guide/data-load-snowpipe-streaming-configuration#using-key-pair-authentication-key-rotation\">Using Key Pair Authentication &amp; Key Rotation</a>.</p>"
        },
        "KeyPassphrase":{
          "shape":"SnowflakeKeyPassphrase",
          "documentation":"<p>Passphrase to decrypt the private key when the key is encrypted. For information, see <a href=\"https://docs.snowflake.com/en/user-guide/data-load-snowpipe-streaming-configuration#using-key-pair-authentication-key-rotation\">Using Key Pair Authentication &amp; Key Rotation</a>.</p>"
        },
        "User":{
          "shape":"SnowflakeUser",
          "documentation":"<p>User login name for the Snowflake account.</p>"
        },
        "Database":{
          "shape":"SnowflakeDatabase",
          "documentation":"<p>All data in Snowflake is maintained in databases.</p>"
        },
        "Schema":{
          "shape":"SnowflakeSchema",
          "documentation":"<p>Each database consists of one or more schemas, which are logical groupings of database objects, such as tables and views</p>"
        },
        "Table":{
          "shape":"SnowflakeTable",
          "documentation":"<p>All data in Snowflake is stored in database tables, logically structured as collections of columns and rows.</p>"
        },
        "SnowflakeRoleConfiguration":{
          "shape":"SnowflakeRoleConfiguration",
          "documentation":"<p>Optionally configure a Snowflake role. Otherwise the default user role will be used.</p>"
        },
        "DataLoadingOption":{
          "shape":"SnowflakeDataLoadingOption",
          "documentation":"<p> JSON keys mapped to table column names or choose to split the JSON payload where content is mapped to a record content column and source metadata is mapped to a record metadata column.</p>"
        },
        "MetaDataColumnName":{
          "shape":"SnowflakeMetaDataColumnName",
          "documentation":"<p>The name of the record metadata column</p>"
        },
        "ContentColumnName":{
          "shape":"SnowflakeContentColumnName",
          "documentation":"<p>The name of the content metadata column</p>"
        },
        "CloudWatchLoggingOptions":{"shape":"CloudWatchLoggingOptions"},
        "ProcessingConfiguration":{"shape":"ProcessingConfiguration"},
        "RoleARN":{
          "shape":"RoleARN",
          "documentation":"<p>The Amazon Resource Name (ARN) of the Snowflake role</p>"
        },
        "RetryOptions":{
          "shape":"SnowflakeRetryOptions",
          "documentation":"<p>Specify how long Firehose retries sending data to the New Relic HTTP endpoint. After sending data, Firehose first waits for an acknowledgment from the HTTP endpoint. If an error occurs or the acknowledgment doesn’t arrive within the acknowledgment timeout period, Firehose starts the retry duration counter. It keeps retrying until the retry duration expires. After that, Firehose considers it a data delivery failure and backs up the data to your Amazon S3 bucket. Every time that Firehose sends data to the HTTP endpoint (either the initial attempt or a retry), it restarts the acknowledgement timeout counter and waits for an acknowledgement from the HTTP endpoint. Even if the retry duration expires, Firehose still waits for the acknowledgment until it receives it or the acknowledgement timeout period is reached. If the acknowledgment times out, Firehose determines whether there's time left in the retry counter. If there is time left, it retries again and repeats the logic until it receives an acknowledgment or determines that the retry time has expired. If you don't want Firehose to retry sending data, set this value to 0.</p>"
        },
        "S3BackupMode":{
          "shape":"SnowflakeS3BackupMode",
          "documentation":"<p>Choose an S3 backup mode</p>"
        },
        "S3Update":{"shape":"S3DestinationUpdate"}
      },
      "documentation":"<p>Update to configuration settings</p>"
    },
    "SnowflakeKeyPassphrase":{
      "type":"string",
      "max":255,
      "min":7,
      "sensitive":true
    },
    "SnowflakeMetaDataColumnName":{
      "type":"string",
      "max":255,
      "min":1,
      "sensitive":true
    },
    "SnowflakePrivateKey":{
      "type":"string",
      "max":4096,
      "min":256,
      "pattern":"^(?:[A-Za-z0-9+\\/]{4})*(?:[A-Za-z0-9+\\/]{2}==|[A-Za-z0-9+\\/]{3}=)?$",
      "sensitive":true
    },
    "SnowflakePrivateLinkVpceId":{
      "type":"string",
      "max":255,
      "min":47,
      "pattern":"([a-zA-Z0-9\\-\\_]+\\.){2,3}vpce\\.[a-zA-Z0-9\\-]*\\.vpce-svc\\-[a-zA-Z0-9\\-]{17}$",
      "sensitive":true
    },
    "SnowflakeRetryDurationInSeconds":{
      "type":"integer",
      "max":7200,
      "min":0
    },
    "SnowflakeRetryOptions":{
      "type":"structure",
      "members":{
        "DurationInSeconds":{
          "shape":"SnowflakeRetryDurationInSeconds",
          "documentation":"<p>the time period where Firehose will retry sending data to the chosen HTTP endpoint.</p>"
        }
      },
      "documentation":"<p>Specify how long Firehose retries sending data to the New Relic HTTP endpoint. After sending data, Firehose first waits for an acknowledgment from the HTTP endpoint. If an error occurs or the acknowledgment doesn’t arrive within the acknowledgment timeout period, Firehose starts the retry duration counter. It keeps retrying until the retry duration expires. After that, Firehose considers it a data delivery failure and backs up the data to your Amazon S3 bucket. Every time that Firehose sends data to the HTTP endpoint (either the initial attempt or a retry), it restarts the acknowledgement timeout counter and waits for an acknowledgement from the HTTP endpoint. Even if the retry duration expires, Firehose still waits for the acknowledgment until it receives it or the acknowledgement timeout period is reached. If the acknowledgment times out, Firehose determines whether there's time left in the retry counter. If there is time left, it retries again and repeats the logic until it receives an acknowledgment or determines that the retry time has expired. If you don't want Firehose to retry sending data, set this value to 0.</p>"
    },
    "SnowflakeRole":{
      "type":"string",
      "max":255,
      "min":1,
      "sensitive":true
    },
    "SnowflakeRoleConfiguration":{
      "type":"structure",
      "members":{
        "Enabled":{
          "shape":"BooleanObject",
          "documentation":"<p>Enable Snowflake role</p>"
        },
        "SnowflakeRole":{
          "shape":"SnowflakeRole",
          "documentation":"<p>The Snowflake role you wish to configure</p>"
        }
      },
      "documentation":"<p>Optionally configure a Snowflake role. Otherwise the default user role will be used.</p>"
    },
    "SnowflakeS3BackupMode":{
      "type":"string",
      "enum":[
        "FailedDataOnly",
        "AllData"
      ]
    },
    "SnowflakeSchema":{
      "type":"string",
      "max":255,
      "min":1,
      "sensitive":true
    },
    "SnowflakeTable":{
      "type":"string",
      "max":255,
      "min":1,
      "sensitive":true
    },
    "SnowflakeUser":{
      "type":"string",
      "max":255,
      "min":1,
      "sensitive":true
    },
    "SnowflakeVpcConfiguration":{
      "type":"structure",
      "required":["PrivateLinkVpceId"],
      "members":{
        "PrivateLinkVpceId":{
          "shape":"SnowflakePrivateLinkVpceId",
          "documentation":"<p>The VPCE ID for Firehose to privately connect with Snowflake. The ID format is com.amazonaws.vpce.[region].vpce-svc-&lt;[id]&gt;. For more information, see <a href=\"https://docs.snowflake.com/en/user-guide/admin-security-privatelink\">Amazon PrivateLink &amp; Snowflake</a> </p>"
        }
      },
      "documentation":"<p>Configure a Snowflake VPC</p>"
    },
    "SourceDescription":{
      "type":"structure",
      "members":{
        "KinesisStreamSourceDescription":{
          "shape":"KinesisStreamSourceDescription",
          "documentation":"<p>The <a>KinesisStreamSourceDescription</a> value for the source Kinesis data stream.</p>"
        },
        "MSKSourceDescription":{
          "shape":"MSKSourceDescription",
          "documentation":"<p>The configuration description for the Amazon MSK cluster to be used as the source for a delivery stream.</p>"
        }
      },
      "documentation":"<p>Details about a Kinesis data stream used as the source for a Firehose delivery stream.</p>"
    },
    "SplunkBufferingHints":{
      "type":"structure",
      "members":{
        "IntervalInSeconds":{
          "shape":"SplunkBufferingIntervalInSeconds",
          "documentation":"<p>Buffer incoming data for the specified period of time, in seconds, before delivering it to the destination. The default value is 60 (1 minute).</p>"
        },
        "SizeInMBs":{
          "shape":"SplunkBufferingSizeInMBs",
          "documentation":"<p>Buffer incoming data to the specified size, in MBs, before delivering it to the destination. The default value is 5. </p>"
        }
      },
      "documentation":"<p>The buffering options. If no value is specified, the default values for Splunk are used.</p>"
    },
    "SplunkBufferingIntervalInSeconds":{
      "type":"integer",
      "max":60,
      "min":0
    },
    "SplunkBufferingSizeInMBs":{
      "type":"integer",
      "max":5,
      "min":1
    },
    "SplunkDestinationConfiguration":{
      "type":"structure",
      "required":[
        "HECEndpoint",
        "HECEndpointType",
        "HECToken",
        "S3Configuration"
      ],
      "members":{
        "HECEndpoint":{
          "shape":"HECEndpoint",
          "documentation":"<p>The HTTP Event Collector (HEC) endpoint to which Firehose sends your data.</p>"
        },
        "HECEndpointType":{
          "shape":"HECEndpointType",
          "documentation":"<p>This type can be either \"Raw\" or \"Event.\"</p>"
        },
        "HECToken":{
          "shape":"HECToken",
          "documentation":"<p>This is a GUID that you obtain from your Splunk cluster when you create a new HEC endpoint.</p>"
        },
        "HECAcknowledgmentTimeoutInSeconds":{
          "shape":"HECAcknowledgmentTimeoutInSeconds",
          "documentation":"<p>The amount of time that Firehose waits to receive an acknowledgment from Splunk after it sends it data. At the end of the timeout period, Firehose either tries to send the data again or considers it an error, based on your retry settings.</p>"
        },
        "RetryOptions":{
          "shape":"SplunkRetryOptions",
          "documentation":"<p>The retry behavior in case Firehose is unable to deliver data to Splunk, or if it doesn't receive an acknowledgment of receipt from Splunk.</p>"
        },
        "S3BackupMode":{
          "shape":"SplunkS3BackupMode",
          "documentation":"<p>Defines how documents should be delivered to Amazon S3. When set to <code>FailedEventsOnly</code>, Firehose writes any data that could not be indexed to the configured Amazon S3 destination. When set to <code>AllEvents</code>, Firehose delivers all incoming records to Amazon S3, and also writes failed documents to Amazon S3. The default value is <code>FailedEventsOnly</code>.</p> <p>You can update this backup mode from <code>FailedEventsOnly</code> to <code>AllEvents</code>. You can't update it from <code>AllEvents</code> to <code>FailedEventsOnly</code>.</p>"
        },
        "S3Configuration":{
          "shape":"S3DestinationConfiguration",
          "documentation":"<p>The configuration for the backup Amazon S3 location.</p>"
        },
        "ProcessingConfiguration":{
          "shape":"ProcessingConfiguration",
          "documentation":"<p>The data processing configuration.</p>"
        },
        "CloudWatchLoggingOptions":{
          "shape":"CloudWatchLoggingOptions",
          "documentation":"<p>The Amazon CloudWatch logging options for your delivery stream.</p>"
        },
        "BufferingHints":{
          "shape":"SplunkBufferingHints",
          "documentation":"<p>The buffering options. If no value is specified, the default values for Splunk are used.</p>"
        }
      },
      "documentation":"<p>Describes the configuration of a destination in Splunk.</p>"
    },
    "SplunkDestinationDescription":{
      "type":"structure",
      "members":{
        "HECEndpoint":{
          "shape":"HECEndpoint",
          "documentation":"<p>The HTTP Event Collector (HEC) endpoint to which Firehose sends your data.</p>"
        },
        "HECEndpointType":{
          "shape":"HECEndpointType",
          "documentation":"<p>This type can be either \"Raw\" or \"Event.\"</p>"
        },
        "HECToken":{
          "shape":"HECToken",
          "documentation":"<p>A GUID you obtain from your Splunk cluster when you create a new HEC endpoint.</p>"
        },
        "HECAcknowledgmentTimeoutInSeconds":{
          "shape":"HECAcknowledgmentTimeoutInSeconds",
          "documentation":"<p>The amount of time that Firehose waits to receive an acknowledgment from Splunk after it sends it data. At the end of the timeout period, Firehose either tries to send the data again or considers it an error, based on your retry settings.</p>"
        },
        "RetryOptions":{
          "shape":"SplunkRetryOptions",
          "documentation":"<p>The retry behavior in case Firehose is unable to deliver data to Splunk or if it doesn't receive an acknowledgment of receipt from Splunk.</p>"
        },
        "S3BackupMode":{
          "shape":"SplunkS3BackupMode",
          "documentation":"<p>Defines how documents should be delivered to Amazon S3. When set to <code>FailedDocumentsOnly</code>, Firehose writes any data that could not be indexed to the configured Amazon S3 destination. When set to <code>AllDocuments</code>, Firehose delivers all incoming records to Amazon S3, and also writes failed documents to Amazon S3. Default value is <code>FailedDocumentsOnly</code>. </p>"
        },
        "S3DestinationDescription":{
          "shape":"S3DestinationDescription",
          "documentation":"<p>The Amazon S3 destination.&gt;</p>"
        },
        "ProcessingConfiguration":{
          "shape":"ProcessingConfiguration",
          "documentation":"<p>The data processing configuration.</p>"
        },
        "CloudWatchLoggingOptions":{
          "shape":"CloudWatchLoggingOptions",
          "documentation":"<p>The Amazon CloudWatch logging options for your delivery stream.</p>"
        },
        "BufferingHints":{
          "shape":"SplunkBufferingHints",
          "documentation":"<p>The buffering options. If no value is specified, the default values for Splunk are used.</p>"
        }
      },
      "documentation":"<p>Describes a destination in Splunk.</p>"
    },
    "SplunkDestinationUpdate":{
      "type":"structure",
      "members":{
        "HECEndpoint":{
          "shape":"HECEndpoint",
          "documentation":"<p>The HTTP Event Collector (HEC) endpoint to which Firehose sends your data.</p>"
        },
        "HECEndpointType":{
          "shape":"HECEndpointType",
          "documentation":"<p>This type can be either \"Raw\" or \"Event.\"</p>"
        },
        "HECToken":{
          "shape":"HECToken",
          "documentation":"<p>A GUID that you obtain from your Splunk cluster when you create a new HEC endpoint.</p>"
        },
        "HECAcknowledgmentTimeoutInSeconds":{
          "shape":"HECAcknowledgmentTimeoutInSeconds",
          "documentation":"<p>The amount of time that Firehose waits to receive an acknowledgment from Splunk after it sends data. At the end of the timeout period, Firehose either tries to send the data again or considers it an error, based on your retry settings.</p>"
        },
        "RetryOptions":{
          "shape":"SplunkRetryOptions",
          "documentation":"<p>The retry behavior in case Firehose is unable to deliver data to Splunk or if it doesn't receive an acknowledgment of receipt from Splunk.</p>"
        },
        "S3BackupMode":{
          "shape":"SplunkS3BackupMode",
          "documentation":"<p>Specifies how you want Firehose to back up documents to Amazon S3. When set to <code>FailedDocumentsOnly</code>, Firehose writes any data that could not be indexed to the configured Amazon S3 destination. When set to <code>AllEvents</code>, Firehose delivers all incoming records to Amazon S3, and also writes failed documents to Amazon S3. The default value is <code>FailedEventsOnly</code>.</p> <p>You can update this backup mode from <code>FailedEventsOnly</code> to <code>AllEvents</code>. You can't update it from <code>AllEvents</code> to <code>FailedEventsOnly</code>.</p>"
        },
        "S3Update":{
          "shape":"S3DestinationUpdate",
          "documentation":"<p>Your update to the configuration of the backup Amazon S3 location.</p>"
        },
        "ProcessingConfiguration":{
          "shape":"ProcessingConfiguration",
          "documentation":"<p>The data processing configuration.</p>"
        },
        "CloudWatchLoggingOptions":{
          "shape":"CloudWatchLoggingOptions",
          "documentation":"<p>The Amazon CloudWatch logging options for your delivery stream.</p>"
        },
        "BufferingHints":{
          "shape":"SplunkBufferingHints",
          "documentation":"<p>The buffering options. If no value is specified, the default values for Splunk are used.</p>"
        }
      },
      "documentation":"<p>Describes an update for a destination in Splunk.</p>"
    },
    "SplunkRetryDurationInSeconds":{
      "type":"integer",
      "max":7200,
      "min":0
    },
    "SplunkRetryOptions":{
      "type":"structure",
      "members":{
        "DurationInSeconds":{
          "shape":"SplunkRetryDurationInSeconds",
          "documentation":"<p>The total amount of time that Firehose spends on retries. This duration starts after the initial attempt to send data to Splunk fails. It doesn't include the periods during which Firehose waits for acknowledgment from Splunk after each attempt.</p>"
        }
      },
      "documentation":"<p>Configures retry behavior in case Firehose is unable to deliver documents to Splunk, or if it doesn't receive an acknowledgment from Splunk.</p>"
    },
    "SplunkS3BackupMode":{
      "type":"string",
      "enum":[
        "FailedEventsOnly",
        "AllEvents"
      ]
    },
    "StartDeliveryStreamEncryptionInput":{
      "type":"structure",
      "required":["DeliveryStreamName"],
      "members":{
        "DeliveryStreamName":{
          "shape":"DeliveryStreamName",
          "documentation":"<p>The name of the delivery stream for which you want to enable server-side encryption (SSE).</p>"
        },
        "DeliveryStreamEncryptionConfigurationInput":{
          "shape":"DeliveryStreamEncryptionConfigurationInput",
          "documentation":"<p>Used to specify the type and Amazon Resource Name (ARN) of the KMS key needed for Server-Side Encryption (SSE).</p>"
        }
      }
    },
    "StartDeliveryStreamEncryptionOutput":{
      "type":"structure",
      "members":{
      }
    },
    "StopDeliveryStreamEncryptionInput":{
      "type":"structure",
      "required":["DeliveryStreamName"],
      "members":{
        "DeliveryStreamName":{
          "shape":"DeliveryStreamName",
          "documentation":"<p>The name of the delivery stream for which you want to disable server-side encryption (SSE).</p>"
        }
      }
    },
    "StopDeliveryStreamEncryptionOutput":{
      "type":"structure",
      "members":{
      }
    },
    "SubnetIdList":{
      "type":"list",
      "member":{"shape":"NonEmptyStringWithoutWhitespace"},
      "max":16,
      "min":1
    },
    "Tag":{
      "type":"structure",
      "required":["Key"],
      "members":{
        "Key":{
          "shape":"TagKey",
          "documentation":"<p>A unique identifier for the tag. Maximum length: 128 characters. Valid characters: Unicode letters, digits, white space, _ . / = + - % @</p>"
        },
        "Value":{
          "shape":"TagValue",
          "documentation":"<p>An optional string, which you can use to describe or define the tag. Maximum length: 256 characters. Valid characters: Unicode letters, digits, white space, _ . / = + - % @</p>"
        }
      },
      "documentation":"<p>Metadata that you can assign to a delivery stream, consisting of a key-value pair.</p>"
    },
    "TagDeliveryStreamInput":{
      "type":"structure",
      "required":[
        "DeliveryStreamName",
        "Tags"
      ],
      "members":{
        "DeliveryStreamName":{
          "shape":"DeliveryStreamName",
          "documentation":"<p>The name of the delivery stream to which you want to add the tags.</p>"
        },
        "Tags":{
          "shape":"TagDeliveryStreamInputTagList",
          "documentation":"<p>A set of key-value pairs to use to create the tags.</p>"
        }
      }
    },
    "TagDeliveryStreamInputTagList":{
      "type":"list",
      "member":{"shape":"Tag"},
      "max":50,
      "min":1
    },
    "TagDeliveryStreamOutput":{
      "type":"structure",
      "members":{
      }
    },
    "TagKey":{
      "type":"string",
      "max":128,
      "min":1,
      "pattern":"^(?!aws:)[\\p{L}\\p{Z}\\p{N}_.:\\/=+\\-@%]*$"
    },
    "TagKeyList":{
      "type":"list",
      "member":{"shape":"TagKey"},
      "max":50,
      "min":1
    },
    "TagValue":{
      "type":"string",
      "max":256,
      "min":0,
      "pattern":"^[\\p{L}\\p{Z}\\p{N}_.:\\/=+\\-@%]*$"
    },
    "Timestamp":{"type":"timestamp"},
    "TopicName":{
      "type":"string",
      "max":255,
      "min":1,
      "pattern":"[a-zA-Z0-9\\\\._\\\\-]+"
    },
    "UntagDeliveryStreamInput":{
      "type":"structure",
      "required":[
        "DeliveryStreamName",
        "TagKeys"
      ],
      "members":{
        "DeliveryStreamName":{
          "shape":"DeliveryStreamName",
          "documentation":"<p>The name of the delivery stream.</p>"
        },
        "TagKeys":{
          "shape":"TagKeyList",
          "documentation":"<p>A list of tag keys. Each corresponding tag is removed from the delivery stream.</p>"
        }
      }
    },
    "UntagDeliveryStreamOutput":{
      "type":"structure",
      "members":{
      }
    },
    "UpdateDestinationInput":{
      "type":"structure",
      "required":[
        "DeliveryStreamName",
        "CurrentDeliveryStreamVersionId",
        "DestinationId"
      ],
      "members":{
        "DeliveryStreamName":{
          "shape":"DeliveryStreamName",
          "documentation":"<p>The name of the delivery stream.</p>"
        },
        "CurrentDeliveryStreamVersionId":{
          "shape":"DeliveryStreamVersionId",
          "documentation":"<p>Obtain this value from the <code>VersionId</code> result of <a>DeliveryStreamDescription</a>. This value is required, and helps the service perform conditional operations. For example, if there is an interleaving update and this value is null, then the update destination fails. After the update is successful, the <code>VersionId</code> value is updated. The service then performs a merge of the old configuration with the new configuration.</p>"
        },
        "DestinationId":{
          "shape":"DestinationId",
          "documentation":"<p>The ID of the destination.</p>"
        },
        "S3DestinationUpdate":{
          "shape":"S3DestinationUpdate",
          "documentation":"<p>[Deprecated] Describes an update for a destination in Amazon S3.</p>",
          "deprecated":true
        },
        "ExtendedS3DestinationUpdate":{
          "shape":"ExtendedS3DestinationUpdate",
          "documentation":"<p>Describes an update for a destination in Amazon S3.</p>"
        },
        "RedshiftDestinationUpdate":{
          "shape":"RedshiftDestinationUpdate",
          "documentation":"<p>Describes an update for a destination in Amazon Redshift.</p>"
        },
        "ElasticsearchDestinationUpdate":{
          "shape":"ElasticsearchDestinationUpdate",
          "documentation":"<p>Describes an update for a destination in Amazon ES.</p>"
        },
        "AmazonopensearchserviceDestinationUpdate":{
          "shape":"AmazonopensearchserviceDestinationUpdate",
          "documentation":"<p>Describes an update for a destination in Amazon OpenSearch Service.</p>"
        },
        "SplunkDestinationUpdate":{
          "shape":"SplunkDestinationUpdate",
          "documentation":"<p>Describes an update for a destination in Splunk.</p>"
        },
        "HttpEndpointDestinationUpdate":{
          "shape":"HttpEndpointDestinationUpdate",
          "documentation":"<p>Describes an update to the specified HTTP endpoint destination.</p>"
        },
        "AmazonOpenSearchServerlessDestinationUpdate":{
          "shape":"AmazonOpenSearchServerlessDestinationUpdate",
          "documentation":"<p>Describes an update for a destination in the Serverless offering for Amazon OpenSearch Service.</p>"
        },
        "SnowflakeDestinationUpdate":{
          "shape":"SnowflakeDestinationUpdate",
          "documentation":"<p>Update to the Snowflake destination condiguration settings</p>"
        }
      }
    },
    "UpdateDestinationOutput":{
      "type":"structure",
      "members":{
      }
    },
    "Username":{
      "type":"string",
      "max":512,
      "min":1,
      "pattern":".*",
      "sensitive":true
    },
    "VpcConfiguration":{
      "type":"structure",
      "required":[
        "SubnetIds",
        "RoleARN",
        "SecurityGroupIds"
      ],
      "members":{
        "SubnetIds":{
          "shape":"SubnetIdList",
          "documentation":"<p>The IDs of the subnets that you want Firehose to use to create ENIs in the VPC of the Amazon ES destination. Make sure that the routing tables and inbound and outbound rules allow traffic to flow from the subnets whose IDs are specified here to the subnets that have the destination Amazon ES endpoints. Firehose creates at least one ENI in each of the subnets that are specified here. Do not delete or modify these ENIs.</p> <p>The number of ENIs that Firehose creates in the subnets specified here scales up and down automatically based on throughput. To enable Firehose to scale up the number of ENIs to match throughput, ensure that you have sufficient quota. To help you calculate the quota you need, assume that Firehose can create up to three ENIs for this delivery stream for each of the subnets specified here. For more information about ENI quota, see <a href=\"https://docs.aws.amazon.com/vpc/latest/userguide/amazon-vpc-limits.html#vpc-limits-enis\">Network Interfaces </a> in the Amazon VPC Quotas topic.</p>"
        },
        "RoleARN":{
          "shape":"RoleARN",
          "documentation":"<p>The ARN of the IAM role that you want the delivery stream to use to create endpoints in the destination VPC. You can use your existing Firehose delivery role or you can specify a new role. In either case, make sure that the role trusts the Firehose service principal and that it grants the following permissions:</p> <ul> <li> <p> <code>ec2:DescribeVpcs</code> </p> </li> <li> <p> <code>ec2:DescribeVpcAttribute</code> </p> </li> <li> <p> <code>ec2:DescribeSubnets</code> </p> </li> <li> <p> <code>ec2:DescribeSecurityGroups</code> </p> </li> <li> <p> <code>ec2:DescribeNetworkInterfaces</code> </p> </li> <li> <p> <code>ec2:CreateNetworkInterface</code> </p> </li> <li> <p> <code>ec2:CreateNetworkInterfacePermission</code> </p> </li> <li> <p> <code>ec2:DeleteNetworkInterface</code> </p> </li> </ul> <important> <p>When you specify subnets for delivering data to the destination in a private VPC, make sure you have enough number of free IP addresses in chosen subnets. If there is no available free IP address in a specified subnet, Firehose cannot create or add ENIs for the data delivery in the private VPC, and the delivery will be degraded or fail.</p> </important>"
        },
        "SecurityGroupIds":{
          "shape":"SecurityGroupIdList",
          "documentation":"<p>The IDs of the security groups that you want Firehose to use when it creates ENIs in the VPC of the Amazon ES destination. You can use the same security group that the Amazon ES domain uses or different ones. If you specify different security groups here, ensure that they allow outbound HTTPS traffic to the Amazon ES domain's security group. Also ensure that the Amazon ES domain's security group allows HTTPS traffic from the security groups specified here. If you use the same security group for both your delivery stream and the Amazon ES domain, make sure the security group inbound rule allows HTTPS traffic. For more information about security group rules, see <a href=\"https://docs.aws.amazon.com/vpc/latest/userguide/VPC_SecurityGroups.html#SecurityGroupRules\">Security group rules</a> in the Amazon VPC documentation.</p>"
        }
      },
      "documentation":"<p>The details of the VPC of the Amazon OpenSearch or Amazon OpenSearch Serverless destination.</p>"
    },
    "VpcConfigurationDescription":{
      "type":"structure",
      "required":[
        "SubnetIds",
        "RoleARN",
        "SecurityGroupIds",
        "VpcId"
      ],
      "members":{
        "SubnetIds":{
          "shape":"SubnetIdList",
          "documentation":"<p>The IDs of the subnets that Firehose uses to create ENIs in the VPC of the Amazon ES destination. Make sure that the routing tables and inbound and outbound rules allow traffic to flow from the subnets whose IDs are specified here to the subnets that have the destination Amazon ES endpoints. Firehose creates at least one ENI in each of the subnets that are specified here. Do not delete or modify these ENIs.</p> <p>The number of ENIs that Firehose creates in the subnets specified here scales up and down automatically based on throughput. To enable Firehose to scale up the number of ENIs to match throughput, ensure that you have sufficient quota. To help you calculate the quota you need, assume that Firehose can create up to three ENIs for this delivery stream for each of the subnets specified here. For more information about ENI quota, see <a href=\"https://docs.aws.amazon.com/vpc/latest/userguide/amazon-vpc-limits.html#vpc-limits-enis\">Network Interfaces </a> in the Amazon VPC Quotas topic.</p>"
        },
        "RoleARN":{
          "shape":"RoleARN",
          "documentation":"<p>The ARN of the IAM role that the delivery stream uses to create endpoints in the destination VPC. You can use your existing Firehose delivery role or you can specify a new role. In either case, make sure that the role trusts the Firehose service principal and that it grants the following permissions:</p> <ul> <li> <p> <code>ec2:DescribeVpcs</code> </p> </li> <li> <p> <code>ec2:DescribeVpcAttribute</code> </p> </li> <li> <p> <code>ec2:DescribeSubnets</code> </p> </li> <li> <p> <code>ec2:DescribeSecurityGroups</code> </p> </li> <li> <p> <code>ec2:DescribeNetworkInterfaces</code> </p> </li> <li> <p> <code>ec2:CreateNetworkInterface</code> </p> </li> <li> <p> <code>ec2:CreateNetworkInterfacePermission</code> </p> </li> <li> <p> <code>ec2:DeleteNetworkInterface</code> </p> </li> </ul> <p>If you revoke these permissions after you create the delivery stream, Firehose can't scale out by creating more ENIs when necessary. You might therefore see a degradation in performance.</p>"
        },
        "SecurityGroupIds":{
          "shape":"SecurityGroupIdList",
          "documentation":"<p>The IDs of the security groups that Firehose uses when it creates ENIs in the VPC of the Amazon ES destination. You can use the same security group that the Amazon ES domain uses or different ones. If you specify different security groups, ensure that they allow outbound HTTPS traffic to the Amazon ES domain's security group. Also ensure that the Amazon ES domain's security group allows HTTPS traffic from the security groups specified here. If you use the same security group for both your delivery stream and the Amazon ES domain, make sure the security group inbound rule allows HTTPS traffic. For more information about security group rules, see <a href=\"https://docs.aws.amazon.com/vpc/latest/userguide/VPC_SecurityGroups.html#SecurityGroupRules\">Security group rules</a> in the Amazon VPC documentation.</p>"
        },
        "VpcId":{
          "shape":"NonEmptyStringWithoutWhitespace",
          "documentation":"<p>The ID of the Amazon ES destination's VPC.</p>"
        }
      },
      "documentation":"<p>The details of the VPC of the Amazon ES destination.</p>"
    }
  },
<<<<<<< HEAD
  "documentation":"<fullname>Amazon Data Firehose</fullname> <p>Amazon Data Firehose is a fully managed service that delivers real-time streaming data to destinations such as Amazon Simple Storage Service (Amazon S3), Amazon OpenSearch Service, Amazon Redshift, Splunk, and various other supportd destinations.</p>"
=======
  "documentation":"<fullname>Amazon Data Firehose</fullname> <note> <p>Amazon Data Firehose was previously known as Amazon Kinesis Data Firehose.</p> </note> <p>Amazon Data Firehose is a fully managed service that delivers real-time streaming data to destinations such as Amazon Simple Storage Service (Amazon S3), Amazon OpenSearch Service, Amazon Redshift, Splunk, and various other supportd destinations.</p>"
>>>>>>> 51221362
}<|MERGE_RESOLUTION|>--- conflicted
+++ resolved
@@ -3844,9 +3844,5 @@
       "documentation":"<p>The details of the VPC of the Amazon ES destination.</p>"
     }
   },
-<<<<<<< HEAD
-  "documentation":"<fullname>Amazon Data Firehose</fullname> <p>Amazon Data Firehose is a fully managed service that delivers real-time streaming data to destinations such as Amazon Simple Storage Service (Amazon S3), Amazon OpenSearch Service, Amazon Redshift, Splunk, and various other supportd destinations.</p>"
-=======
   "documentation":"<fullname>Amazon Data Firehose</fullname> <note> <p>Amazon Data Firehose was previously known as Amazon Kinesis Data Firehose.</p> </note> <p>Amazon Data Firehose is a fully managed service that delivers real-time streaming data to destinations such as Amazon Simple Storage Service (Amazon S3), Amazon OpenSearch Service, Amazon Redshift, Splunk, and various other supportd destinations.</p>"
->>>>>>> 51221362
 }