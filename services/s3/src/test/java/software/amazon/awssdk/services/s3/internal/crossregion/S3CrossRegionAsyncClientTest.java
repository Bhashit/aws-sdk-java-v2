--- conflicted
+++ resolved
@@ -429,11 +429,7 @@
     }
 
     @ParameterizedTest
-<<<<<<< HEAD
-    @ValueSource(strings = {"us-east-1", "us-east-2", "us-west-1", "aws-global"})
-=======
     @ValueSource(strings = {"us-east-1", "us-east-2", "us-west-1"})
->>>>>>> 61e0fb1e
     void given_AnyRegion_Client_Updates_the_useGlobalEndpointFlag_asFalse(String region) {
         mockAsyncHttpClient.stubResponses(successHttpResponse());
         S3EndpointProvider mockEndpointProvider = Mockito.mock(S3EndpointProvider.class);
@@ -454,8 +450,6 @@
         });
     }
 
-<<<<<<< HEAD
-=======
     @Test
     void given_globalRegion_Client_Updates_region_to_useast1_and_useGlobalEndpointFlag_as_False() {
         String region = Region.AWS_GLOBAL.id();
@@ -478,7 +472,6 @@
         });
     }
 
->>>>>>> 61e0fb1e
     private S3AsyncClientBuilder clientBuilder() {
         return S3AsyncClient.builder()
                             .httpClient(mockAsyncHttpClient)
