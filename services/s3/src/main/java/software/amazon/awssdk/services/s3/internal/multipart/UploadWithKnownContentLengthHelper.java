--- conflicted
+++ resolved
@@ -15,13 +15,8 @@
 
 package software.amazon.awssdk.services.s3.internal.multipart;
 
-<<<<<<< HEAD
-import static software.amazon.awssdk.services.s3.multipart.S3PauseResumeExecutionAttribute.PAUSE_OBSERVABLE;
-import static software.amazon.awssdk.services.s3.multipart.S3PauseResumeExecutionAttribute.RESUME_TOKEN;
-=======
 import static software.amazon.awssdk.services.s3.multipart.S3MultipartExecutionAttribute.PAUSE_OBSERVABLE;
 import static software.amazon.awssdk.services.s3.multipart.S3MultipartExecutionAttribute.RESUME_TOKEN;
->>>>>>> 51221362
 
 import java.util.Map;
 import java.util.concurrent.CompletableFuture;
@@ -135,14 +130,12 @@
 
         log.debug(() -> String.format("Starting multipart upload with partCount: %d, optimalPartSize: %d", partCount,
                                       partSize));
-<<<<<<< HEAD
 
         MpuRequestContext mpuRequestContext = MpuRequestContext.builder()
                                                                .request(request)
                                                                .contentLength(contentLength)
                                                                .partSize(partSize)
                                                                .uploadId(uploadId)
-                                                               .existingParts(new ConcurrentHashMap<>())
                                                                .numPartsCompleted(numPartsCompleted)
                                                                .build();
 
@@ -184,55 +177,6 @@
         });
     }
 
-=======
-
-        MpuRequestContext mpuRequestContext = MpuRequestContext.builder()
-                                                               .request(request)
-                                                               .contentLength(contentLength)
-                                                               .partSize(partSize)
-                                                               .uploadId(uploadId)
-                                                               .numPartsCompleted(numPartsCompleted)
-                                                               .build();
-
-        splitAndSubscribe(mpuRequestContext, returnFuture);
-    }
-
-    private void resumePausedUpload(ResumeRequestContext resumeContext) {
-        S3ResumeToken resumeToken = resumeContext.resumeToken;
-        String uploadId = resumeToken.uploadId();
-        PutObjectRequest putObjectRequest = resumeContext.putObjectRequest;
-        Map<Integer, CompletedPart> existingParts = new ConcurrentHashMap<>();
-        CompletableFuture<Void> listPartsFuture = identifyExistingPartsForResume(uploadId, putObjectRequest, existingParts);
-
-        int remainingParts = (int) (resumeToken.totalNumParts() - resumeToken.numPartsCompleted());
-        log.debug(() -> String.format("Resuming a paused multipart upload, uploadId: %s, completedPartCount: %d, "
-                                  + "remainingPartCount: %d, partSize: %d",
-                                      uploadId, resumeToken.numPartsCompleted(), remainingParts, resumeToken.partSize()));
-
-        CompletableFutureUtils.forwardExceptionTo(resumeContext.returnFuture, listPartsFuture);
-
-        listPartsFuture.whenComplete((r, t) -> {
-            if (t != null) {
-                genericMultipartHelper.handleException(resumeContext.returnFuture,
-                                                       () -> "Failed to resume because listParts failed", t);
-                return;
-            }
-
-            Pair<PutObjectRequest, AsyncRequestBody> request = Pair.of(putObjectRequest, resumeContext.asyncRequestBody);
-            MpuRequestContext mpuRequestContext = MpuRequestContext.builder()
-                                                                   .request(request)
-                                                                   .contentLength(resumeContext.contentLength)
-                                                                   .partSize(resumeToken.partSize())
-                                                                   .uploadId(uploadId)
-                                                                   .existingParts(existingParts)
-                                                                   .numPartsCompleted(resumeToken.numPartsCompleted())
-                                                                   .build();
-
-            splitAndSubscribe(mpuRequestContext, resumeContext.returnFuture);
-        });
-    }
-
->>>>>>> 51221362
     private void splitAndSubscribe(MpuRequestContext mpuRequestContext, CompletableFuture<PutObjectResponse> returnFuture) {
         KnownContentLengthAsyncRequestBodySubscriber subscriber =
             new KnownContentLengthAsyncRequestBodySubscriber(mpuRequestContext, returnFuture, multipartUploadHelper);
