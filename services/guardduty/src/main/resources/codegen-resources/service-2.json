--- conflicted
+++ resolved
@@ -934,11 +934,7 @@
         {"shape":"BadRequestException"},
         {"shape":"InternalServerErrorException"}
       ],
-<<<<<<< HEAD
-      "documentation":"<p>Updates the GuardDuty detector specified by the detectorId.</p> <p>There might be regional differences because some data sources might not be available in all the Amazon Web Services Regions where GuardDuty is presently supported. For more information, see <a href=\"https://docs.aws.amazon.com/guardduty/latest/ug/guardduty_regions.html\">Regions and endpoints</a>.</p>"
-=======
       "documentation":"<p>Updates the GuardDuty detector specified by the detector ID.</p> <p>Specifying both EKS Runtime Monitoring (<code>EKS_RUNTIME_MONITORING</code>) and Runtime Monitoring (<code>RUNTIME_MONITORING</code>) will cause an error. You can add only one of these two features because Runtime Monitoring already includes the threat detection for Amazon EKS resources. For more information, see <a href=\"https://docs.aws.amazon.com/guardduty/latest/ug/runtime-monitoring.html\">Runtime Monitoring</a>.</p> <p>There might be regional differences because some data sources might not be available in all the Amazon Web Services Regions where GuardDuty is presently supported. For more information, see <a href=\"https://docs.aws.amazon.com/guardduty/latest/ug/guardduty_regions.html\">Regions and endpoints</a>.</p>"
->>>>>>> 51221362
     },
     "UpdateFilter":{
       "name":"UpdateFilter",
