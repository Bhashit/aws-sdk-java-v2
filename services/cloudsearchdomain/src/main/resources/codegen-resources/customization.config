--- conflicted
+++ resolved
@@ -24,11 +24,7 @@
     "interceptors": [
         "software.amazon.awssdk.services.cloudsearchdomain.internal.SwitchToPostInterceptor"
     ],
-<<<<<<< HEAD
-    "useSraAuth": true
-=======
     "useSraAuth": true,
     "enableGenerateCompiledEndpointRules": true
 
->>>>>>> 012a8ac6
 }