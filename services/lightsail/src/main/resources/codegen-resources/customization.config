--- conflicted
+++ resolved
@@ -24,11 +24,7 @@
         "getRelationalDatabases",
         "getStaticIps"
     ],
-<<<<<<< HEAD
-    "useSraAuth": true
-=======
     "useSraAuth": true,
     "enableGenerateCompiledEndpointRules": true
 
->>>>>>> 51221362
 }