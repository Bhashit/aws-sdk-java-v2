{
  "version":"2.0",
  "metadata":{
    "apiVersion":"2018-04-01",
    "endpointPrefix":"route53resolver",
    "jsonVersion":"1.1",
    "protocol":"json",
    "protocols":["json"],
    "serviceAbbreviation":"Route53Resolver",
    "serviceFullName":"Amazon Route 53 Resolver",
    "serviceId":"Route53Resolver",
    "signatureVersion":"v4",
    "targetPrefix":"Route53Resolver",
    "uid":"route53resolver-2018-04-01"
  },
  "operations":{
    "AssociateFirewallRuleGroup":{
      "name":"AssociateFirewallRuleGroup",
      "http":{
        "method":"POST",
        "requestUri":"/"
      },
      "input":{"shape":"AssociateFirewallRuleGroupRequest"},
      "output":{"shape":"AssociateFirewallRuleGroupResponse"},
      "errors":[
        {"shape":"ResourceNotFoundException"},
        {"shape":"ValidationException"},
        {"shape":"LimitExceededException"},
        {"shape":"ConflictException"},
        {"shape":"AccessDeniedException"},
        {"shape":"InternalServiceErrorException"},
        {"shape":"ThrottlingException"}
      ],
      "documentation":"<p>Associates a <a>FirewallRuleGroup</a> with a VPC, to provide DNS filtering for the VPC. </p>"
    },
    "AssociateResolverEndpointIpAddress":{
      "name":"AssociateResolverEndpointIpAddress",
      "http":{
        "method":"POST",
        "requestUri":"/"
      },
      "input":{"shape":"AssociateResolverEndpointIpAddressRequest"},
      "output":{"shape":"AssociateResolverEndpointIpAddressResponse"},
      "errors":[
        {"shape":"ResourceNotFoundException"},
        {"shape":"InvalidParameterException"},
        {"shape":"InvalidRequestException"},
        {"shape":"ResourceExistsException"},
        {"shape":"InternalServiceErrorException"},
        {"shape":"LimitExceededException"},
        {"shape":"ThrottlingException"}
      ],
      "documentation":"<p>Adds IP addresses to an inbound or an outbound Resolver endpoint. If you want to add more than one IP address, submit one <code>AssociateResolverEndpointIpAddress</code> request for each IP address.</p> <p>To remove an IP address from an endpoint, see <a href=\"https://docs.aws.amazon.com/Route53/latest/APIReference/API_route53resolver_DisassociateResolverEndpointIpAddress.html\">DisassociateResolverEndpointIpAddress</a>. </p>"
    },
    "AssociateResolverQueryLogConfig":{
      "name":"AssociateResolverQueryLogConfig",
      "http":{
        "method":"POST",
        "requestUri":"/"
      },
      "input":{"shape":"AssociateResolverQueryLogConfigRequest"},
      "output":{"shape":"AssociateResolverQueryLogConfigResponse"},
      "errors":[
        {"shape":"InvalidParameterException"},
        {"shape":"ResourceNotFoundException"},
        {"shape":"InvalidRequestException"},
        {"shape":"ResourceExistsException"},
        {"shape":"LimitExceededException"},
        {"shape":"InternalServiceErrorException"},
        {"shape":"ThrottlingException"},
        {"shape":"AccessDeniedException"}
      ],
      "documentation":"<p>Associates an Amazon VPC with a specified query logging configuration. Route 53 Resolver logs DNS queries that originate in all of the Amazon VPCs that are associated with a specified query logging configuration. To associate more than one VPC with a configuration, submit one <code>AssociateResolverQueryLogConfig</code> request for each VPC.</p> <note> <p>The VPCs that you associate with a query logging configuration must be in the same Region as the configuration.</p> </note> <p>To remove a VPC from a query logging configuration, see <a href=\"https://docs.aws.amazon.com/Route53/latest/APIReference/API_route53resolver_DisassociateResolverQueryLogConfig.html\">DisassociateResolverQueryLogConfig</a>. </p>"
    },
    "AssociateResolverRule":{
      "name":"AssociateResolverRule",
      "http":{
        "method":"POST",
        "requestUri":"/"
      },
      "input":{"shape":"AssociateResolverRuleRequest"},
      "output":{"shape":"AssociateResolverRuleResponse"},
      "errors":[
        {"shape":"ResourceNotFoundException"},
        {"shape":"InvalidRequestException"},
        {"shape":"LimitExceededException"},
        {"shape":"InvalidParameterException"},
        {"shape":"ResourceUnavailableException"},
        {"shape":"ResourceExistsException"},
        {"shape":"InternalServiceErrorException"},
        {"shape":"ThrottlingException"}
      ],
      "documentation":"<p>Associates a Resolver rule with a VPC. When you associate a rule with a VPC, Resolver forwards all DNS queries for the domain name that is specified in the rule and that originate in the VPC. The queries are forwarded to the IP addresses for the DNS resolvers that are specified in the rule. For more information about rules, see <a href=\"https://docs.aws.amazon.com/Route53/latest/APIReference/API_route53resolver_CreateResolverRule.html\">CreateResolverRule</a>. </p>"
    },
    "CreateFirewallDomainList":{
      "name":"CreateFirewallDomainList",
      "http":{
        "method":"POST",
        "requestUri":"/"
      },
      "input":{"shape":"CreateFirewallDomainListRequest"},
      "output":{"shape":"CreateFirewallDomainListResponse"},
      "errors":[
        {"shape":"LimitExceededException"},
        {"shape":"ValidationException"},
        {"shape":"AccessDeniedException"},
        {"shape":"InternalServiceErrorException"},
        {"shape":"ThrottlingException"}
      ],
      "documentation":"<p>Creates an empty firewall domain list for use in DNS Firewall rules. You can populate the domains for the new list with a file, using <a>ImportFirewallDomains</a>, or with domain strings, using <a>UpdateFirewallDomains</a>. </p>"
    },
    "CreateFirewallRule":{
      "name":"CreateFirewallRule",
      "http":{
        "method":"POST",
        "requestUri":"/"
      },
      "input":{"shape":"CreateFirewallRuleRequest"},
      "output":{"shape":"CreateFirewallRuleResponse"},
      "errors":[
        {"shape":"ResourceNotFoundException"},
        {"shape":"ValidationException"},
        {"shape":"LimitExceededException"},
        {"shape":"AccessDeniedException"},
        {"shape":"InternalServiceErrorException"},
        {"shape":"ThrottlingException"}
      ],
      "documentation":"<p>Creates a single DNS Firewall rule in the specified rule group, using the specified domain list.</p>"
    },
    "CreateFirewallRuleGroup":{
      "name":"CreateFirewallRuleGroup",
      "http":{
        "method":"POST",
        "requestUri":"/"
      },
      "input":{"shape":"CreateFirewallRuleGroupRequest"},
      "output":{"shape":"CreateFirewallRuleGroupResponse"},
      "errors":[
        {"shape":"LimitExceededException"},
        {"shape":"ValidationException"},
        {"shape":"AccessDeniedException"},
        {"shape":"InternalServiceErrorException"},
        {"shape":"ThrottlingException"}
      ],
      "documentation":"<p>Creates an empty DNS Firewall rule group for filtering DNS network traffic in a VPC. You can add rules to the new rule group by calling <a>CreateFirewallRule</a>. </p>"
    },
    "CreateOutpostResolver":{
      "name":"CreateOutpostResolver",
      "http":{
        "method":"POST",
        "requestUri":"/"
      },
      "input":{"shape":"CreateOutpostResolverRequest"},
      "output":{"shape":"CreateOutpostResolverResponse"},
      "errors":[
        {"shape":"AccessDeniedException"},
        {"shape":"InternalServiceErrorException"},
        {"shape":"ResourceNotFoundException"},
        {"shape":"ServiceQuotaExceededException"},
        {"shape":"ThrottlingException"},
        {"shape":"ValidationException"}
      ],
      "documentation":"<p>Creates a Route 53 Resolver on an Outpost.</p>"
    },
    "CreateResolverEndpoint":{
      "name":"CreateResolverEndpoint",
      "http":{
        "method":"POST",
        "requestUri":"/"
      },
      "input":{"shape":"CreateResolverEndpointRequest"},
      "output":{"shape":"CreateResolverEndpointResponse"},
      "errors":[
        {"shape":"InvalidParameterException"},
        {"shape":"ResourceNotFoundException"},
        {"shape":"InvalidRequestException"},
        {"shape":"ResourceExistsException"},
        {"shape":"AccessDeniedException"},
        {"shape":"LimitExceededException"},
        {"shape":"InternalServiceErrorException"},
        {"shape":"ThrottlingException"}
      ],
      "documentation":"<p>Creates a Resolver endpoint. There are two types of Resolver endpoints, inbound and outbound:</p> <ul> <li> <p>An <i>inbound Resolver endpoint</i> forwards DNS queries to the DNS service for a VPC from your network.</p> </li> <li> <p>An <i>outbound Resolver endpoint</i> forwards DNS queries from the DNS service for a VPC to your network.</p> </li> </ul>"
    },
    "CreateResolverQueryLogConfig":{
      "name":"CreateResolverQueryLogConfig",
      "http":{
        "method":"POST",
        "requestUri":"/"
      },
      "input":{"shape":"CreateResolverQueryLogConfigRequest"},
      "output":{"shape":"CreateResolverQueryLogConfigResponse"},
      "errors":[
        {"shape":"InvalidParameterException"},
        {"shape":"ResourceNotFoundException"},
        {"shape":"InvalidRequestException"},
        {"shape":"ResourceExistsException"},
        {"shape":"LimitExceededException"},
        {"shape":"InternalServiceErrorException"},
        {"shape":"ThrottlingException"},
        {"shape":"AccessDeniedException"}
      ],
      "documentation":"<p>Creates a Resolver query logging configuration, which defines where you want Resolver to save DNS query logs that originate in your VPCs. Resolver can log queries only for VPCs that are in the same Region as the query logging configuration.</p> <p>To specify which VPCs you want to log queries for, you use <code>AssociateResolverQueryLogConfig</code>. For more information, see <a href=\"https://docs.aws.amazon.com/Route53/latest/APIReference/API_route53resolver_AssociateResolverQueryLogConfig.html\">AssociateResolverQueryLogConfig</a>. </p> <p>You can optionally use Resource Access Manager (RAM) to share a query logging configuration with other Amazon Web Services accounts. The other accounts can then associate VPCs with the configuration. The query logs that Resolver creates for a configuration include all DNS queries that originate in all VPCs that are associated with the configuration.</p>"
    },
    "CreateResolverRule":{
      "name":"CreateResolverRule",
      "http":{
        "method":"POST",
        "requestUri":"/"
      },
      "input":{"shape":"CreateResolverRuleRequest"},
      "output":{"shape":"CreateResolverRuleResponse"},
      "errors":[
        {"shape":"InvalidParameterException"},
        {"shape":"InvalidRequestException"},
        {"shape":"LimitExceededException"},
        {"shape":"ResourceNotFoundException"},
        {"shape":"ResourceExistsException"},
        {"shape":"ResourceUnavailableException"},
        {"shape":"InternalServiceErrorException"},
        {"shape":"AccessDeniedException"},
        {"shape":"ThrottlingException"}
      ],
      "documentation":"<p>For DNS queries that originate in your VPCs, specifies which Resolver endpoint the queries pass through, one domain name that you want to forward to your network, and the IP addresses of the DNS resolvers in your network.</p>"
    },
    "DeleteFirewallDomainList":{
      "name":"DeleteFirewallDomainList",
      "http":{
        "method":"POST",
        "requestUri":"/"
      },
      "input":{"shape":"DeleteFirewallDomainListRequest"},
      "output":{"shape":"DeleteFirewallDomainListResponse"},
      "errors":[
        {"shape":"ResourceNotFoundException"},
        {"shape":"ConflictException"},
        {"shape":"AccessDeniedException"},
        {"shape":"InternalServiceErrorException"},
        {"shape":"ThrottlingException"}
      ],
      "documentation":"<p>Deletes the specified domain list. </p>"
    },
    "DeleteFirewallRule":{
      "name":"DeleteFirewallRule",
      "http":{
        "method":"POST",
        "requestUri":"/"
      },
      "input":{"shape":"DeleteFirewallRuleRequest"},
      "output":{"shape":"DeleteFirewallRuleResponse"},
      "errors":[
        {"shape":"ResourceNotFoundException"},
        {"shape":"AccessDeniedException"},
        {"shape":"InternalServiceErrorException"},
        {"shape":"ThrottlingException"}
      ],
      "documentation":"<p>Deletes the specified firewall rule.</p>"
    },
    "DeleteFirewallRuleGroup":{
      "name":"DeleteFirewallRuleGroup",
      "http":{
        "method":"POST",
        "requestUri":"/"
      },
      "input":{"shape":"DeleteFirewallRuleGroupRequest"},
      "output":{"shape":"DeleteFirewallRuleGroupResponse"},
      "errors":[
        {"shape":"ResourceNotFoundException"},
        {"shape":"ConflictException"},
        {"shape":"ValidationException"},
        {"shape":"AccessDeniedException"},
        {"shape":"InternalServiceErrorException"},
        {"shape":"ThrottlingException"}
      ],
      "documentation":"<p>Deletes the specified firewall rule group. </p>"
    },
    "DeleteOutpostResolver":{
      "name":"DeleteOutpostResolver",
      "http":{
        "method":"POST",
        "requestUri":"/"
      },
      "input":{"shape":"DeleteOutpostResolverRequest"},
      "output":{"shape":"DeleteOutpostResolverResponse"},
      "errors":[
        {"shape":"AccessDeniedException"},
        {"shape":"ConflictException"},
        {"shape":"InternalServiceErrorException"},
        {"shape":"ResourceNotFoundException"},
        {"shape":"ThrottlingException"},
        {"shape":"ValidationException"}
      ],
      "documentation":"<p>Deletes a Resolver on the Outpost.</p>"
    },
    "DeleteResolverEndpoint":{
      "name":"DeleteResolverEndpoint",
      "http":{
        "method":"POST",
        "requestUri":"/"
      },
      "input":{"shape":"DeleteResolverEndpointRequest"},
      "output":{"shape":"DeleteResolverEndpointResponse"},
      "errors":[
        {"shape":"ResourceNotFoundException"},
        {"shape":"InvalidParameterException"},
        {"shape":"InvalidRequestException"},
        {"shape":"InternalServiceErrorException"},
        {"shape":"ThrottlingException"}
      ],
      "documentation":"<p>Deletes a Resolver endpoint. The effect of deleting a Resolver endpoint depends on whether it's an inbound or an outbound Resolver endpoint:</p> <ul> <li> <p> <b>Inbound</b>: DNS queries from your network are no longer routed to the DNS service for the specified VPC.</p> </li> <li> <p> <b>Outbound</b>: DNS queries from a VPC are no longer routed to your network.</p> </li> </ul>"
    },
    "DeleteResolverQueryLogConfig":{
      "name":"DeleteResolverQueryLogConfig",
      "http":{
        "method":"POST",
        "requestUri":"/"
      },
      "input":{"shape":"DeleteResolverQueryLogConfigRequest"},
      "output":{"shape":"DeleteResolverQueryLogConfigResponse"},
      "errors":[
        {"shape":"ResourceNotFoundException"},
        {"shape":"InvalidParameterException"},
        {"shape":"InvalidRequestException"},
        {"shape":"InternalServiceErrorException"},
        {"shape":"ThrottlingException"},
        {"shape":"AccessDeniedException"}
      ],
      "documentation":"<p>Deletes a query logging configuration. When you delete a configuration, Resolver stops logging DNS queries for all of the Amazon VPCs that are associated with the configuration. This also applies if the query logging configuration is shared with other Amazon Web Services accounts, and the other accounts have associated VPCs with the shared configuration.</p> <p>Before you can delete a query logging configuration, you must first disassociate all VPCs from the configuration. See <a href=\"https://docs.aws.amazon.com/Route53/latest/APIReference/API_route53resolver_DisassociateResolverQueryLogConfig.html\">DisassociateResolverQueryLogConfig</a>.</p> <p>If you used Resource Access Manager (RAM) to share a query logging configuration with other accounts, you must stop sharing the configuration before you can delete a configuration. The accounts that you shared the configuration with can first disassociate VPCs that they associated with the configuration, but that's not necessary. If you stop sharing the configuration, those VPCs are automatically disassociated from the configuration.</p>"
    },
    "DeleteResolverRule":{
      "name":"DeleteResolverRule",
      "http":{
        "method":"POST",
        "requestUri":"/"
      },
      "input":{"shape":"DeleteResolverRuleRequest"},
      "output":{"shape":"DeleteResolverRuleResponse"},
      "errors":[
        {"shape":"InvalidParameterException"},
        {"shape":"ResourceNotFoundException"},
        {"shape":"ResourceInUseException"},
        {"shape":"InternalServiceErrorException"},
        {"shape":"ThrottlingException"}
      ],
      "documentation":"<p>Deletes a Resolver rule. Before you can delete a Resolver rule, you must disassociate it from all the VPCs that you associated the Resolver rule with. For more information, see <a href=\"https://docs.aws.amazon.com/Route53/latest/APIReference/API_route53resolver_DisassociateResolverRule.html\">DisassociateResolverRule</a>.</p>"
    },
    "DisassociateFirewallRuleGroup":{
      "name":"DisassociateFirewallRuleGroup",
      "http":{
        "method":"POST",
        "requestUri":"/"
      },
      "input":{"shape":"DisassociateFirewallRuleGroupRequest"},
      "output":{"shape":"DisassociateFirewallRuleGroupResponse"},
      "errors":[
        {"shape":"ResourceNotFoundException"},
        {"shape":"ValidationException"},
        {"shape":"AccessDeniedException"},
        {"shape":"ConflictException"},
        {"shape":"InternalServiceErrorException"},
        {"shape":"ThrottlingException"}
      ],
      "documentation":"<p>Disassociates a <a>FirewallRuleGroup</a> from a VPC, to remove DNS filtering from the VPC. </p>"
    },
    "DisassociateResolverEndpointIpAddress":{
      "name":"DisassociateResolverEndpointIpAddress",
      "http":{
        "method":"POST",
        "requestUri":"/"
      },
      "input":{"shape":"DisassociateResolverEndpointIpAddressRequest"},
      "output":{"shape":"DisassociateResolverEndpointIpAddressResponse"},
      "errors":[
        {"shape":"ResourceNotFoundException"},
        {"shape":"InvalidParameterException"},
        {"shape":"InvalidRequestException"},
        {"shape":"ResourceExistsException"},
        {"shape":"InternalServiceErrorException"},
        {"shape":"ThrottlingException"}
      ],
      "documentation":"<p>Removes IP addresses from an inbound or an outbound Resolver endpoint. If you want to remove more than one IP address, submit one <code>DisassociateResolverEndpointIpAddress</code> request for each IP address.</p> <p>To add an IP address to an endpoint, see <a href=\"https://docs.aws.amazon.com/Route53/latest/APIReference/API_route53resolver_AssociateResolverEndpointIpAddress.html\">AssociateResolverEndpointIpAddress</a>. </p>"
    },
    "DisassociateResolverQueryLogConfig":{
      "name":"DisassociateResolverQueryLogConfig",
      "http":{
        "method":"POST",
        "requestUri":"/"
      },
      "input":{"shape":"DisassociateResolverQueryLogConfigRequest"},
      "output":{"shape":"DisassociateResolverQueryLogConfigResponse"},
      "errors":[
        {"shape":"ResourceNotFoundException"},
        {"shape":"InvalidParameterException"},
        {"shape":"InvalidRequestException"},
        {"shape":"InternalServiceErrorException"},
        {"shape":"ThrottlingException"},
        {"shape":"AccessDeniedException"}
      ],
      "documentation":"<p>Disassociates a VPC from a query logging configuration.</p> <note> <p>Before you can delete a query logging configuration, you must first disassociate all VPCs from the configuration. If you used Resource Access Manager (RAM) to share a query logging configuration with other accounts, VPCs can be disassociated from the configuration in the following ways:</p> <ul> <li> <p>The accounts that you shared the configuration with can disassociate VPCs from the configuration.</p> </li> <li> <p>You can stop sharing the configuration.</p> </li> </ul> </note>"
    },
    "DisassociateResolverRule":{
      "name":"DisassociateResolverRule",
      "http":{
        "method":"POST",
        "requestUri":"/"
      },
      "input":{"shape":"DisassociateResolverRuleRequest"},
      "output":{"shape":"DisassociateResolverRuleResponse"},
      "errors":[
        {"shape":"ResourceNotFoundException"},
        {"shape":"InvalidParameterException"},
        {"shape":"InternalServiceErrorException"},
        {"shape":"ThrottlingException"}
      ],
      "documentation":"<p>Removes the association between a specified Resolver rule and a specified VPC.</p> <important> <p>If you disassociate a Resolver rule from a VPC, Resolver stops forwarding DNS queries for the domain name that you specified in the Resolver rule. </p> </important>"
    },
    "GetFirewallConfig":{
      "name":"GetFirewallConfig",
      "http":{
        "method":"POST",
        "requestUri":"/"
      },
      "input":{"shape":"GetFirewallConfigRequest"},
      "output":{"shape":"GetFirewallConfigResponse"},
      "errors":[
        {"shape":"ResourceNotFoundException"},
        {"shape":"AccessDeniedException"},
        {"shape":"InternalServiceErrorException"},
        {"shape":"ThrottlingException"},
        {"shape":"ValidationException"}
      ],
      "documentation":"<p>Retrieves the configuration of the firewall behavior provided by DNS Firewall for a single VPC from Amazon Virtual Private Cloud (Amazon VPC). </p>"
    },
    "GetFirewallDomainList":{
      "name":"GetFirewallDomainList",
      "http":{
        "method":"POST",
        "requestUri":"/"
      },
      "input":{"shape":"GetFirewallDomainListRequest"},
      "output":{"shape":"GetFirewallDomainListResponse"},
      "errors":[
        {"shape":"ResourceNotFoundException"},
        {"shape":"AccessDeniedException"},
        {"shape":"InternalServiceErrorException"},
        {"shape":"ThrottlingException"}
      ],
      "documentation":"<p>Retrieves the specified firewall domain list.</p>"
    },
    "GetFirewallRuleGroup":{
      "name":"GetFirewallRuleGroup",
      "http":{
        "method":"POST",
        "requestUri":"/"
      },
      "input":{"shape":"GetFirewallRuleGroupRequest"},
      "output":{"shape":"GetFirewallRuleGroupResponse"},
      "errors":[
        {"shape":"ResourceNotFoundException"},
        {"shape":"AccessDeniedException"},
        {"shape":"InternalServiceErrorException"},
        {"shape":"ThrottlingException"}
      ],
      "documentation":"<p>Retrieves the specified firewall rule group. </p>"
    },
    "GetFirewallRuleGroupAssociation":{
      "name":"GetFirewallRuleGroupAssociation",
      "http":{
        "method":"POST",
        "requestUri":"/"
      },
      "input":{"shape":"GetFirewallRuleGroupAssociationRequest"},
      "output":{"shape":"GetFirewallRuleGroupAssociationResponse"},
      "errors":[
        {"shape":"ResourceNotFoundException"},
        {"shape":"AccessDeniedException"},
        {"shape":"InternalServiceErrorException"},
        {"shape":"ThrottlingException"}
      ],
      "documentation":"<p>Retrieves a firewall rule group association, which enables DNS filtering for a VPC with one rule group. A VPC can have more than one firewall rule group association, and a rule group can be associated with more than one VPC.</p>"
    },
    "GetFirewallRuleGroupPolicy":{
      "name":"GetFirewallRuleGroupPolicy",
      "http":{
        "method":"POST",
        "requestUri":"/"
      },
      "input":{"shape":"GetFirewallRuleGroupPolicyRequest"},
      "output":{"shape":"GetFirewallRuleGroupPolicyResponse"},
      "errors":[
        {"shape":"ValidationException"},
        {"shape":"ResourceNotFoundException"},
        {"shape":"AccessDeniedException"},
        {"shape":"InternalServiceErrorException"},
        {"shape":"ThrottlingException"}
      ],
      "documentation":"<p>Returns the Identity and Access Management (Amazon Web Services IAM) policy for sharing the specified rule group. You can use the policy to share the rule group using Resource Access Manager (RAM). </p>"
    },
    "GetOutpostResolver":{
      "name":"GetOutpostResolver",
      "http":{
        "method":"POST",
        "requestUri":"/"
      },
      "input":{"shape":"GetOutpostResolverRequest"},
      "output":{"shape":"GetOutpostResolverResponse"},
      "errors":[
        {"shape":"AccessDeniedException"},
        {"shape":"InternalServiceErrorException"},
        {"shape":"ResourceNotFoundException"},
        {"shape":"ThrottlingException"},
        {"shape":"ValidationException"}
      ],
      "documentation":"<p>Gets information about a specified Resolver on the Outpost, such as its instance count and type, name, and the current status of the Resolver.</p>"
    },
    "GetResolverConfig":{
      "name":"GetResolverConfig",
      "http":{
        "method":"POST",
        "requestUri":"/"
      },
      "input":{"shape":"GetResolverConfigRequest"},
      "output":{"shape":"GetResolverConfigResponse"},
      "errors":[
        {"shape":"ResourceNotFoundException"},
        {"shape":"InvalidParameterException"},
        {"shape":"InternalServiceErrorException"},
        {"shape":"ThrottlingException"},
        {"shape":"AccessDeniedException"},
        {"shape":"ValidationException"}
      ],
      "documentation":"<p>Retrieves the behavior configuration of Route 53 Resolver behavior for a single VPC from Amazon Virtual Private Cloud.</p>"
    },
    "GetResolverDnssecConfig":{
      "name":"GetResolverDnssecConfig",
      "http":{
        "method":"POST",
        "requestUri":"/"
      },
      "input":{"shape":"GetResolverDnssecConfigRequest"},
      "output":{"shape":"GetResolverDnssecConfigResponse"},
      "errors":[
        {"shape":"InvalidParameterException"},
        {"shape":"ResourceNotFoundException"},
        {"shape":"InvalidRequestException"},
        {"shape":"InternalServiceErrorException"},
        {"shape":"ThrottlingException"},
        {"shape":"AccessDeniedException"}
      ],
      "documentation":"<p>Gets DNSSEC validation information for a specified resource.</p>"
    },
    "GetResolverEndpoint":{
      "name":"GetResolverEndpoint",
      "http":{
        "method":"POST",
        "requestUri":"/"
      },
      "input":{"shape":"GetResolverEndpointRequest"},
      "output":{"shape":"GetResolverEndpointResponse"},
      "errors":[
        {"shape":"ResourceNotFoundException"},
        {"shape":"InvalidParameterException"},
        {"shape":"InternalServiceErrorException"},
        {"shape":"ThrottlingException"}
      ],
      "documentation":"<p>Gets information about a specified Resolver endpoint, such as whether it's an inbound or an outbound Resolver endpoint, and the current status of the endpoint.</p>"
    },
    "GetResolverQueryLogConfig":{
      "name":"GetResolverQueryLogConfig",
      "http":{
        "method":"POST",
        "requestUri":"/"
      },
      "input":{"shape":"GetResolverQueryLogConfigRequest"},
      "output":{"shape":"GetResolverQueryLogConfigResponse"},
      "errors":[
        {"shape":"ResourceNotFoundException"},
        {"shape":"InvalidRequestException"},
        {"shape":"InvalidParameterException"},
        {"shape":"InternalServiceErrorException"},
        {"shape":"ThrottlingException"},
        {"shape":"AccessDeniedException"}
      ],
      "documentation":"<p>Gets information about a specified Resolver query logging configuration, such as the number of VPCs that the configuration is logging queries for and the location that logs are sent to. </p>"
    },
    "GetResolverQueryLogConfigAssociation":{
      "name":"GetResolverQueryLogConfigAssociation",
      "http":{
        "method":"POST",
        "requestUri":"/"
      },
      "input":{"shape":"GetResolverQueryLogConfigAssociationRequest"},
      "output":{"shape":"GetResolverQueryLogConfigAssociationResponse"},
      "errors":[
        {"shape":"ResourceNotFoundException"},
        {"shape":"InvalidRequestException"},
        {"shape":"InvalidParameterException"},
        {"shape":"InternalServiceErrorException"},
        {"shape":"ThrottlingException"},
        {"shape":"AccessDeniedException"}
      ],
      "documentation":"<p>Gets information about a specified association between a Resolver query logging configuration and an Amazon VPC. When you associate a VPC with a query logging configuration, Resolver logs DNS queries that originate in that VPC.</p>"
    },
    "GetResolverQueryLogConfigPolicy":{
      "name":"GetResolverQueryLogConfigPolicy",
      "http":{
        "method":"POST",
        "requestUri":"/"
      },
      "input":{"shape":"GetResolverQueryLogConfigPolicyRequest"},
      "output":{"shape":"GetResolverQueryLogConfigPolicyResponse"},
      "errors":[
        {"shape":"InvalidParameterException"},
        {"shape":"InvalidRequestException"},
        {"shape":"UnknownResourceException"},
        {"shape":"InternalServiceErrorException"},
        {"shape":"AccessDeniedException"}
      ],
      "documentation":"<p>Gets information about a query logging policy. A query logging policy specifies the Resolver query logging operations and resources that you want to allow another Amazon Web Services account to be able to use.</p>"
    },
    "GetResolverRule":{
      "name":"GetResolverRule",
      "http":{
        "method":"POST",
        "requestUri":"/"
      },
      "input":{"shape":"GetResolverRuleRequest"},
      "output":{"shape":"GetResolverRuleResponse"},
      "errors":[
        {"shape":"ResourceNotFoundException"},
        {"shape":"InvalidParameterException"},
        {"shape":"InternalServiceErrorException"},
        {"shape":"ThrottlingException"}
      ],
      "documentation":"<p>Gets information about a specified Resolver rule, such as the domain name that the rule forwards DNS queries for and the ID of the outbound Resolver endpoint that the rule is associated with.</p>"
    },
    "GetResolverRuleAssociation":{
      "name":"GetResolverRuleAssociation",
      "http":{
        "method":"POST",
        "requestUri":"/"
      },
      "input":{"shape":"GetResolverRuleAssociationRequest"},
      "output":{"shape":"GetResolverRuleAssociationResponse"},
      "errors":[
        {"shape":"ResourceNotFoundException"},
        {"shape":"InvalidParameterException"},
        {"shape":"InternalServiceErrorException"},
        {"shape":"ThrottlingException"}
      ],
      "documentation":"<p>Gets information about an association between a specified Resolver rule and a VPC. You associate a Resolver rule and a VPC using <a href=\"https://docs.aws.amazon.com/Route53/latest/APIReference/API_route53resolver_AssociateResolverRule.html\">AssociateResolverRule</a>. </p>"
    },
    "GetResolverRulePolicy":{
      "name":"GetResolverRulePolicy",
      "http":{
        "method":"POST",
        "requestUri":"/"
      },
      "input":{"shape":"GetResolverRulePolicyRequest"},
      "output":{"shape":"GetResolverRulePolicyResponse"},
      "errors":[
        {"shape":"InvalidParameterException"},
        {"shape":"UnknownResourceException"},
        {"shape":"InternalServiceErrorException"},
        {"shape":"AccessDeniedException"}
      ],
      "documentation":"<p>Gets information about the Resolver rule policy for a specified rule. A Resolver rule policy includes the rule that you want to share with another account, the account that you want to share the rule with, and the Resolver operations that you want to allow the account to use. </p>"
    },
    "ImportFirewallDomains":{
      "name":"ImportFirewallDomains",
      "http":{
        "method":"POST",
        "requestUri":"/"
      },
      "input":{"shape":"ImportFirewallDomainsRequest"},
      "output":{"shape":"ImportFirewallDomainsResponse"},
      "errors":[
        {"shape":"ValidationException"},
        {"shape":"AccessDeniedException"},
        {"shape":"ResourceNotFoundException"},
        {"shape":"LimitExceededException"},
        {"shape":"ConflictException"},
        {"shape":"InternalServiceErrorException"},
        {"shape":"ThrottlingException"}
      ],
      "documentation":"<p>Imports domain names from a file into a domain list, for use in a DNS firewall rule group. </p> <p>Each domain specification in your domain list must satisfy the following requirements: </p> <ul> <li> <p>It can optionally start with <code>*</code> (asterisk).</p> </li> <li> <p>With the exception of the optional starting asterisk, it must only contain the following characters: <code>A-Z</code>, <code>a-z</code>, <code>0-9</code>, <code>-</code> (hyphen).</p> </li> <li> <p>It must be from 1-255 characters in length. </p> </li> </ul>"
    },
    "ListFirewallConfigs":{
      "name":"ListFirewallConfigs",
      "http":{
        "method":"POST",
        "requestUri":"/"
      },
      "input":{"shape":"ListFirewallConfigsRequest"},
      "output":{"shape":"ListFirewallConfigsResponse"},
      "errors":[
        {"shape":"ValidationException"},
        {"shape":"AccessDeniedException"},
        {"shape":"InternalServiceErrorException"},
        {"shape":"ThrottlingException"}
      ],
      "documentation":"<p>Retrieves the firewall configurations that you have defined. DNS Firewall uses the configurations to manage firewall behavior for your VPCs. </p> <p>A single call might return only a partial list of the configurations. For information, see <code>MaxResults</code>. </p>"
    },
    "ListFirewallDomainLists":{
      "name":"ListFirewallDomainLists",
      "http":{
        "method":"POST",
        "requestUri":"/"
      },
      "input":{"shape":"ListFirewallDomainListsRequest"},
      "output":{"shape":"ListFirewallDomainListsResponse"},
      "errors":[
        {"shape":"ValidationException"},
        {"shape":"AccessDeniedException"},
        {"shape":"InternalServiceErrorException"},
        {"shape":"ThrottlingException"}
      ],
      "documentation":"<p>Retrieves the firewall domain lists that you have defined. For each firewall domain list, you can retrieve the domains that are defined for a list by calling <a>ListFirewallDomains</a>. </p> <p>A single call to this list operation might return only a partial list of the domain lists. For information, see <code>MaxResults</code>. </p>"
    },
    "ListFirewallDomains":{
      "name":"ListFirewallDomains",
      "http":{
        "method":"POST",
        "requestUri":"/"
      },
      "input":{"shape":"ListFirewallDomainsRequest"},
      "output":{"shape":"ListFirewallDomainsResponse"},
      "errors":[
        {"shape":"ResourceNotFoundException"},
        {"shape":"ValidationException"},
        {"shape":"AccessDeniedException"},
        {"shape":"InternalServiceErrorException"},
        {"shape":"ThrottlingException"}
      ],
      "documentation":"<p>Retrieves the domains that you have defined for the specified firewall domain list. </p> <p>A single call might return only a partial list of the domains. For information, see <code>MaxResults</code>. </p>"
    },
    "ListFirewallRuleGroupAssociations":{
      "name":"ListFirewallRuleGroupAssociations",
      "http":{
        "method":"POST",
        "requestUri":"/"
      },
      "input":{"shape":"ListFirewallRuleGroupAssociationsRequest"},
      "output":{"shape":"ListFirewallRuleGroupAssociationsResponse"},
      "errors":[
        {"shape":"ValidationException"},
        {"shape":"AccessDeniedException"},
        {"shape":"InternalServiceErrorException"},
        {"shape":"ThrottlingException"}
      ],
      "documentation":"<p>Retrieves the firewall rule group associations that you have defined. Each association enables DNS filtering for a VPC with one rule group. </p> <p>A single call might return only a partial list of the associations. For information, see <code>MaxResults</code>. </p>"
    },
    "ListFirewallRuleGroups":{
      "name":"ListFirewallRuleGroups",
      "http":{
        "method":"POST",
        "requestUri":"/"
      },
      "input":{"shape":"ListFirewallRuleGroupsRequest"},
      "output":{"shape":"ListFirewallRuleGroupsResponse"},
      "errors":[
        {"shape":"ValidationException"},
        {"shape":"AccessDeniedException"},
        {"shape":"InternalServiceErrorException"},
        {"shape":"ThrottlingException"}
      ],
      "documentation":"<p>Retrieves the minimal high-level information for the rule groups that you have defined. </p> <p>A single call might return only a partial list of the rule groups. For information, see <code>MaxResults</code>. </p>"
    },
    "ListFirewallRules":{
      "name":"ListFirewallRules",
      "http":{
        "method":"POST",
        "requestUri":"/"
      },
      "input":{"shape":"ListFirewallRulesRequest"},
      "output":{"shape":"ListFirewallRulesResponse"},
      "errors":[
        {"shape":"ResourceNotFoundException"},
        {"shape":"ValidationException"},
        {"shape":"AccessDeniedException"},
        {"shape":"InternalServiceErrorException"},
        {"shape":"ThrottlingException"}
      ],
      "documentation":"<p>Retrieves the firewall rules that you have defined for the specified firewall rule group. DNS Firewall uses the rules in a rule group to filter DNS network traffic for a VPC. </p> <p>A single call might return only a partial list of the rules. For information, see <code>MaxResults</code>. </p>"
    },
    "ListOutpostResolvers":{
      "name":"ListOutpostResolvers",
      "http":{
        "method":"POST",
        "requestUri":"/"
      },
      "input":{"shape":"ListOutpostResolversRequest"},
      "output":{"shape":"ListOutpostResolversResponse"},
      "errors":[
        {"shape":"AccessDeniedException"},
        {"shape":"InternalServiceErrorException"},
        {"shape":"ResourceNotFoundException"},
        {"shape":"ThrottlingException"},
        {"shape":"ValidationException"}
      ],
      "documentation":"<p>Lists all the Resolvers on Outposts that were created using the current Amazon Web Services account.</p>"
    },
    "ListResolverConfigs":{
      "name":"ListResolverConfigs",
      "http":{
        "method":"POST",
        "requestUri":"/"
      },
      "input":{"shape":"ListResolverConfigsRequest"},
      "output":{"shape":"ListResolverConfigsResponse"},
      "errors":[
        {"shape":"InvalidNextTokenException"},
        {"shape":"InvalidRequestException"},
        {"shape":"InvalidParameterException"},
        {"shape":"InternalServiceErrorException"},
        {"shape":"ThrottlingException"},
        {"shape":"AccessDeniedException"},
        {"shape":"ValidationException"}
      ],
      "documentation":"<p>Retrieves the Resolver configurations that you have defined. Route 53 Resolver uses the configurations to manage DNS resolution behavior for your VPCs.</p>"
    },
    "ListResolverDnssecConfigs":{
      "name":"ListResolverDnssecConfigs",
      "http":{
        "method":"POST",
        "requestUri":"/"
      },
      "input":{"shape":"ListResolverDnssecConfigsRequest"},
      "output":{"shape":"ListResolverDnssecConfigsResponse"},
      "errors":[
        {"shape":"InvalidNextTokenException"},
        {"shape":"InvalidParameterException"},
        {"shape":"InvalidRequestException"},
        {"shape":"InternalServiceErrorException"},
        {"shape":"ThrottlingException"},
        {"shape":"AccessDeniedException"}
      ],
      "documentation":"<p>Lists the configurations for DNSSEC validation that are associated with the current Amazon Web Services account.</p>"
    },
    "ListResolverEndpointIpAddresses":{
      "name":"ListResolverEndpointIpAddresses",
      "http":{
        "method":"POST",
        "requestUri":"/"
      },
      "input":{"shape":"ListResolverEndpointIpAddressesRequest"},
      "output":{"shape":"ListResolverEndpointIpAddressesResponse"},
      "errors":[
        {"shape":"ResourceNotFoundException"},
        {"shape":"InvalidParameterException"},
        {"shape":"InternalServiceErrorException"},
        {"shape":"InvalidNextTokenException"},
        {"shape":"ThrottlingException"}
      ],
      "documentation":"<p>Gets the IP addresses for a specified Resolver endpoint.</p>"
    },
    "ListResolverEndpoints":{
      "name":"ListResolverEndpoints",
      "http":{
        "method":"POST",
        "requestUri":"/"
      },
      "input":{"shape":"ListResolverEndpointsRequest"},
      "output":{"shape":"ListResolverEndpointsResponse"},
      "errors":[
        {"shape":"InvalidNextTokenException"},
        {"shape":"InvalidRequestException"},
        {"shape":"InvalidParameterException"},
        {"shape":"InternalServiceErrorException"},
        {"shape":"ThrottlingException"}
      ],
      "documentation":"<p>Lists all the Resolver endpoints that were created using the current Amazon Web Services account.</p>"
    },
    "ListResolverQueryLogConfigAssociations":{
      "name":"ListResolverQueryLogConfigAssociations",
      "http":{
        "method":"POST",
        "requestUri":"/"
      },
      "input":{"shape":"ListResolverQueryLogConfigAssociationsRequest"},
      "output":{"shape":"ListResolverQueryLogConfigAssociationsResponse"},
      "errors":[
        {"shape":"InvalidParameterException"},
        {"shape":"InvalidRequestException"},
        {"shape":"LimitExceededException"},
        {"shape":"InternalServiceErrorException"},
        {"shape":"ThrottlingException"},
        {"shape":"AccessDeniedException"}
      ],
      "documentation":"<p>Lists information about associations between Amazon VPCs and query logging configurations.</p>"
    },
    "ListResolverQueryLogConfigs":{
      "name":"ListResolverQueryLogConfigs",
      "http":{
        "method":"POST",
        "requestUri":"/"
      },
      "input":{"shape":"ListResolverQueryLogConfigsRequest"},
      "output":{"shape":"ListResolverQueryLogConfigsResponse"},
      "errors":[
        {"shape":"InvalidNextTokenException"},
        {"shape":"InvalidRequestException"},
        {"shape":"InvalidParameterException"},
        {"shape":"InternalServiceErrorException"},
        {"shape":"ThrottlingException"},
        {"shape":"AccessDeniedException"}
      ],
      "documentation":"<p>Lists information about the specified query logging configurations. Each configuration defines where you want Resolver to save DNS query logs and specifies the VPCs that you want to log queries for.</p>"
    },
    "ListResolverRuleAssociations":{
      "name":"ListResolverRuleAssociations",
      "http":{
        "method":"POST",
        "requestUri":"/"
      },
      "input":{"shape":"ListResolverRuleAssociationsRequest"},
      "output":{"shape":"ListResolverRuleAssociationsResponse"},
      "errors":[
        {"shape":"InvalidNextTokenException"},
        {"shape":"InvalidRequestException"},
        {"shape":"InvalidParameterException"},
        {"shape":"InternalServiceErrorException"},
        {"shape":"ThrottlingException"}
      ],
      "documentation":"<p>Lists the associations that were created between Resolver rules and VPCs using the current Amazon Web Services account.</p>"
    },
    "ListResolverRules":{
      "name":"ListResolverRules",
      "http":{
        "method":"POST",
        "requestUri":"/"
      },
      "input":{"shape":"ListResolverRulesRequest"},
      "output":{"shape":"ListResolverRulesResponse"},
      "errors":[
        {"shape":"InvalidNextTokenException"},
        {"shape":"InvalidRequestException"},
        {"shape":"InvalidParameterException"},
        {"shape":"InternalServiceErrorException"},
        {"shape":"ThrottlingException"}
      ],
      "documentation":"<p>Lists the Resolver rules that were created using the current Amazon Web Services account.</p>"
    },
    "ListTagsForResource":{
      "name":"ListTagsForResource",
      "http":{
        "method":"POST",
        "requestUri":"/"
      },
      "input":{"shape":"ListTagsForResourceRequest"},
      "output":{"shape":"ListTagsForResourceResponse"},
      "errors":[
        {"shape":"ResourceNotFoundException"},
        {"shape":"InvalidParameterException"},
        {"shape":"InvalidNextTokenException"},
        {"shape":"InvalidRequestException"},
        {"shape":"InternalServiceErrorException"},
        {"shape":"ThrottlingException"}
      ],
      "documentation":"<p>Lists the tags that you associated with the specified resource.</p>"
    },
    "PutFirewallRuleGroupPolicy":{
      "name":"PutFirewallRuleGroupPolicy",
      "http":{
        "method":"POST",
        "requestUri":"/"
      },
      "input":{"shape":"PutFirewallRuleGroupPolicyRequest"},
      "output":{"shape":"PutFirewallRuleGroupPolicyResponse"},
      "errors":[
        {"shape":"ValidationException"},
        {"shape":"ResourceNotFoundException"},
        {"shape":"AccessDeniedException"},
        {"shape":"InternalServiceErrorException"},
        {"shape":"ThrottlingException"}
      ],
      "documentation":"<p>Attaches an Identity and Access Management (Amazon Web Services IAM) policy for sharing the rule group. You can use the policy to share the rule group using Resource Access Manager (RAM). </p>"
    },
    "PutResolverQueryLogConfigPolicy":{
      "name":"PutResolverQueryLogConfigPolicy",
      "http":{
        "method":"POST",
        "requestUri":"/"
      },
      "input":{"shape":"PutResolverQueryLogConfigPolicyRequest"},
      "output":{"shape":"PutResolverQueryLogConfigPolicyResponse"},
      "errors":[
        {"shape":"InvalidPolicyDocument"},
        {"shape":"InvalidParameterException"},
        {"shape":"InvalidRequestException"},
        {"shape":"UnknownResourceException"},
        {"shape":"InternalServiceErrorException"},
        {"shape":"AccessDeniedException"}
      ],
      "documentation":"<p>Specifies an Amazon Web Services account that you want to share a query logging configuration with, the query logging configuration that you want to share, and the operations that you want the account to be able to perform on the configuration.</p>"
    },
    "PutResolverRulePolicy":{
      "name":"PutResolverRulePolicy",
      "http":{
        "method":"POST",
        "requestUri":"/"
      },
      "input":{"shape":"PutResolverRulePolicyRequest"},
      "output":{"shape":"PutResolverRulePolicyResponse"},
      "errors":[
        {"shape":"InvalidPolicyDocument"},
        {"shape":"InvalidParameterException"},
        {"shape":"UnknownResourceException"},
        {"shape":"InternalServiceErrorException"},
        {"shape":"AccessDeniedException"}
      ],
      "documentation":"<p>Specifies an Amazon Web Services rule that you want to share with another account, the account that you want to share the rule with, and the operations that you want the account to be able to perform on the rule.</p>"
    },
    "TagResource":{
      "name":"TagResource",
      "http":{
        "method":"POST",
        "requestUri":"/"
      },
      "input":{"shape":"TagResourceRequest"},
      "output":{"shape":"TagResourceResponse"},
      "errors":[
        {"shape":"LimitExceededException"},
        {"shape":"ResourceNotFoundException"},
        {"shape":"InvalidParameterException"},
        {"shape":"InvalidRequestException"},
        {"shape":"InvalidTagException"},
        {"shape":"InternalServiceErrorException"},
        {"shape":"ThrottlingException"}
      ],
      "documentation":"<p>Adds one or more tags to a specified resource.</p>"
    },
    "UntagResource":{
      "name":"UntagResource",
      "http":{
        "method":"POST",
        "requestUri":"/"
      },
      "input":{"shape":"UntagResourceRequest"},
      "output":{"shape":"UntagResourceResponse"},
      "errors":[
        {"shape":"ResourceNotFoundException"},
        {"shape":"InvalidParameterException"},
        {"shape":"InvalidRequestException"},
        {"shape":"InternalServiceErrorException"},
        {"shape":"ThrottlingException"}
      ],
      "documentation":"<p>Removes one or more tags from a specified resource.</p>"
    },
    "UpdateFirewallConfig":{
      "name":"UpdateFirewallConfig",
      "http":{
        "method":"POST",
        "requestUri":"/"
      },
      "input":{"shape":"UpdateFirewallConfigRequest"},
      "output":{"shape":"UpdateFirewallConfigResponse"},
      "errors":[
        {"shape":"ValidationException"},
        {"shape":"ResourceNotFoundException"},
        {"shape":"AccessDeniedException"},
        {"shape":"InternalServiceErrorException"},
        {"shape":"ThrottlingException"}
      ],
      "documentation":"<p>Updates the configuration of the firewall behavior provided by DNS Firewall for a single VPC from Amazon Virtual Private Cloud (Amazon VPC). </p>"
    },
    "UpdateFirewallDomains":{
      "name":"UpdateFirewallDomains",
      "http":{
        "method":"POST",
        "requestUri":"/"
      },
      "input":{"shape":"UpdateFirewallDomainsRequest"},
      "output":{"shape":"UpdateFirewallDomainsResponse"},
      "errors":[
        {"shape":"ValidationException"},
        {"shape":"AccessDeniedException"},
        {"shape":"ResourceNotFoundException"},
        {"shape":"LimitExceededException"},
        {"shape":"ConflictException"},
        {"shape":"InternalServiceErrorException"},
        {"shape":"ThrottlingException"}
      ],
      "documentation":"<p>Updates the firewall domain list from an array of domain specifications. </p>"
    },
    "UpdateFirewallRule":{
      "name":"UpdateFirewallRule",
      "http":{
        "method":"POST",
        "requestUri":"/"
      },
      "input":{"shape":"UpdateFirewallRuleRequest"},
      "output":{"shape":"UpdateFirewallRuleResponse"},
      "errors":[
        {"shape":"ResourceNotFoundException"},
        {"shape":"ValidationException"},
        {"shape":"ConflictException"},
        {"shape":"AccessDeniedException"},
        {"shape":"InternalServiceErrorException"},
        {"shape":"ThrottlingException"}
      ],
      "documentation":"<p>Updates the specified firewall rule. </p>"
    },
    "UpdateFirewallRuleGroupAssociation":{
      "name":"UpdateFirewallRuleGroupAssociation",
      "http":{
        "method":"POST",
        "requestUri":"/"
      },
      "input":{"shape":"UpdateFirewallRuleGroupAssociationRequest"},
      "output":{"shape":"UpdateFirewallRuleGroupAssociationResponse"},
      "errors":[
        {"shape":"ResourceNotFoundException"},
        {"shape":"ValidationException"},
        {"shape":"ConflictException"},
        {"shape":"AccessDeniedException"},
        {"shape":"InternalServiceErrorException"},
        {"shape":"ThrottlingException"}
      ],
      "documentation":"<p>Changes the association of a <a>FirewallRuleGroup</a> with a VPC. The association enables DNS filtering for the VPC. </p>"
    },
    "UpdateOutpostResolver":{
      "name":"UpdateOutpostResolver",
      "http":{
        "method":"POST",
        "requestUri":"/"
      },
      "input":{"shape":"UpdateOutpostResolverRequest"},
      "output":{"shape":"UpdateOutpostResolverResponse"},
      "errors":[
        {"shape":"AccessDeniedException"},
        {"shape":"ConflictException"},
        {"shape":"InternalServiceErrorException"},
        {"shape":"ResourceNotFoundException"},
        {"shape":"ServiceQuotaExceededException"},
        {"shape":"ThrottlingException"},
        {"shape":"ValidationException"}
      ],
      "documentation":"<p>You can use <code>UpdateOutpostResolver</code> to update the instance count, type, or name of a Resolver on an Outpost.</p>"
    },
    "UpdateResolverConfig":{
      "name":"UpdateResolverConfig",
      "http":{
        "method":"POST",
        "requestUri":"/"
      },
      "input":{"shape":"UpdateResolverConfigRequest"},
      "output":{"shape":"UpdateResolverConfigResponse"},
      "errors":[
        {"shape":"InvalidRequestException"},
        {"shape":"InvalidParameterException"},
        {"shape":"ResourceNotFoundException"},
        {"shape":"ResourceUnavailableException"},
        {"shape":"LimitExceededException"},
        {"shape":"InternalServiceErrorException"},
        {"shape":"ThrottlingException"},
        {"shape":"AccessDeniedException"},
        {"shape":"ValidationException"}
      ],
      "documentation":"<p>Updates the behavior configuration of Route 53 Resolver behavior for a single VPC from Amazon Virtual Private Cloud.</p>"
    },
    "UpdateResolverDnssecConfig":{
      "name":"UpdateResolverDnssecConfig",
      "http":{
        "method":"POST",
        "requestUri":"/"
      },
      "input":{"shape":"UpdateResolverDnssecConfigRequest"},
      "output":{"shape":"UpdateResolverDnssecConfigResponse"},
      "errors":[
        {"shape":"InvalidParameterException"},
        {"shape":"ResourceNotFoundException"},
        {"shape":"InvalidRequestException"},
        {"shape":"InternalServiceErrorException"},
        {"shape":"ThrottlingException"},
        {"shape":"AccessDeniedException"}
      ],
      "documentation":"<p>Updates an existing DNSSEC validation configuration. If there is no existing DNSSEC validation configuration, one is created.</p>"
    },
    "UpdateResolverEndpoint":{
      "name":"UpdateResolverEndpoint",
      "http":{
        "method":"POST",
        "requestUri":"/"
      },
      "input":{"shape":"UpdateResolverEndpointRequest"},
      "output":{"shape":"UpdateResolverEndpointResponse"},
      "errors":[
        {"shape":"ResourceNotFoundException"},
        {"shape":"InvalidParameterException"},
        {"shape":"InvalidRequestException"},
        {"shape":"AccessDeniedException"},
        {"shape":"InternalServiceErrorException"},
        {"shape":"ThrottlingException"}
      ],
      "documentation":"<p>Updates the name, or endpoint type for an inbound or an outbound Resolver endpoint. You can only update between IPV4 and DUALSTACK, IPV6 endpoint type can't be updated to other type. </p>"
    },
    "UpdateResolverRule":{
      "name":"UpdateResolverRule",
      "http":{
        "method":"POST",
        "requestUri":"/"
      },
      "input":{"shape":"UpdateResolverRuleRequest"},
      "output":{"shape":"UpdateResolverRuleResponse"},
      "errors":[
        {"shape":"InvalidRequestException"},
        {"shape":"InvalidParameterException"},
        {"shape":"ResourceNotFoundException"},
        {"shape":"ResourceUnavailableException"},
        {"shape":"LimitExceededException"},
        {"shape":"InternalServiceErrorException"},
        {"shape":"ThrottlingException"},
        {"shape":"AccessDeniedException"}
      ],
      "documentation":"<p>Updates settings for a specified Resolver rule. <code>ResolverRuleId</code> is required, and all other parameters are optional. If you don't specify a parameter, it retains its current value.</p>"
    }
  },
  "shapes":{
    "AccessDeniedException":{
      "type":"structure",
      "members":{
        "Message":{"shape":"ExceptionMessage"}
      },
      "documentation":"<p>The current account doesn't have the IAM permissions required to perform the specified Resolver operation.</p> <p>This error can also be thrown when a customer has reached the 5120 character limit for a resource policy for CloudWatch Logs.</p>",
      "exception":true
    },
    "AccountId":{
      "type":"string",
      "max":32,
      "min":12
    },
    "Action":{
      "type":"string",
      "enum":[
        "ALLOW",
        "BLOCK",
        "ALERT"
      ]
    },
    "Arn":{
      "type":"string",
      "max":255,
      "min":1
    },
    "AssociateFirewallRuleGroupRequest":{
      "type":"structure",
      "required":[
        "CreatorRequestId",
        "FirewallRuleGroupId",
        "VpcId",
        "Priority",
        "Name"
      ],
      "members":{
        "CreatorRequestId":{
          "shape":"CreatorRequestId",
          "documentation":"<p>A unique string that identifies the request and that allows failed requests to be retried without the risk of running the operation twice. <code>CreatorRequestId</code> can be any unique string, for example, a date/time stamp. </p>",
          "idempotencyToken":true
        },
        "FirewallRuleGroupId":{
          "shape":"ResourceId",
          "documentation":"<p>The unique identifier of the firewall rule group. </p>"
        },
        "VpcId":{
          "shape":"ResourceId",
          "documentation":"<p>The unique identifier of the VPC that you want to associate with the rule group. </p>"
        },
        "Priority":{
          "shape":"Priority",
          "documentation":"<p>The setting that determines the processing order of the rule group among the rule groups that you associate with the specified VPC. DNS Firewall filters VPC traffic starting from the rule group with the lowest numeric priority setting. </p> <p>You must specify a unique priority for each rule group that you associate with a single VPC. To make it easier to insert rule groups later, leave space between the numbers, for example, use 101, 200, and so on. You can change the priority setting for a rule group association after you create it.</p> <p>The allowed values for <code>Priority</code> are between 100 and 9900.</p>"
        },
        "Name":{
          "shape":"Name",
          "documentation":"<p>A name that lets you identify the association, to manage and use it.</p>"
        },
        "MutationProtection":{
          "shape":"MutationProtectionStatus",
          "documentation":"<p>If enabled, this setting disallows modification or removal of the association, to help prevent against accidentally altering DNS firewall protections. When you create the association, the default setting is <code>DISABLED</code>. </p>",
          "box":true
        },
        "Tags":{
          "shape":"TagList",
          "documentation":"<p>A list of the tag keys and values that you want to associate with the rule group association. </p>",
          "box":true
        }
      }
    },
    "AssociateFirewallRuleGroupResponse":{
      "type":"structure",
      "members":{
        "FirewallRuleGroupAssociation":{
          "shape":"FirewallRuleGroupAssociation",
          "documentation":"<p>The association that you just created. The association has an ID that you can use to identify it in other requests, like update and delete.</p>"
        }
      }
    },
    "AssociateResolverEndpointIpAddressRequest":{
      "type":"structure",
      "required":[
        "ResolverEndpointId",
        "IpAddress"
      ],
      "members":{
        "ResolverEndpointId":{
          "shape":"ResourceId",
          "documentation":"<p>The ID of the Resolver endpoint that you want to associate IP addresses with.</p>"
        },
        "IpAddress":{
          "shape":"IpAddressUpdate",
          "documentation":"<p>Either the IPv4 address that you want to add to a Resolver endpoint or a subnet ID. If you specify a subnet ID, Resolver chooses an IP address for you from the available IPs in the specified subnet.</p>"
        }
      }
    },
    "AssociateResolverEndpointIpAddressResponse":{
      "type":"structure",
      "members":{
        "ResolverEndpoint":{
          "shape":"ResolverEndpoint",
          "documentation":"<p>The response to an <code>AssociateResolverEndpointIpAddress</code> request.</p>"
        }
      }
    },
    "AssociateResolverQueryLogConfigRequest":{
      "type":"structure",
      "required":[
        "ResolverQueryLogConfigId",
        "ResourceId"
      ],
      "members":{
        "ResolverQueryLogConfigId":{
          "shape":"ResourceId",
          "documentation":"<p>The ID of the query logging configuration that you want to associate a VPC with.</p>"
        },
        "ResourceId":{
          "shape":"ResourceId",
          "documentation":"<p>The ID of an Amazon VPC that you want this query logging configuration to log queries for.</p> <note> <p>The VPCs and the query logging configuration must be in the same Region.</p> </note>"
        }
      }
    },
    "AssociateResolverQueryLogConfigResponse":{
      "type":"structure",
      "members":{
        "ResolverQueryLogConfigAssociation":{
          "shape":"ResolverQueryLogConfigAssociation",
          "documentation":"<p>A complex type that contains settings for a specified association between an Amazon VPC and a query logging configuration.</p>"
        }
      }
    },
    "AssociateResolverRuleRequest":{
      "type":"structure",
      "required":[
        "ResolverRuleId",
        "VPCId"
      ],
      "members":{
        "ResolverRuleId":{
          "shape":"ResourceId",
          "documentation":"<p>The ID of the Resolver rule that you want to associate with the VPC. To list the existing Resolver rules, use <a href=\"https://docs.aws.amazon.com/Route53/latest/APIReference/API_route53resolver_ListResolverRules.html\">ListResolverRules</a>.</p>"
        },
        "Name":{
          "shape":"Name",
          "documentation":"<p>A name for the association that you're creating between a Resolver rule and a VPC.</p>"
        },
        "VPCId":{
          "shape":"ResourceId",
          "documentation":"<p>The ID of the VPC that you want to associate the Resolver rule with.</p>"
        }
      }
    },
    "AssociateResolverRuleResponse":{
      "type":"structure",
      "members":{
        "ResolverRuleAssociation":{
          "shape":"ResolverRuleAssociation",
          "documentation":"<p>Information about the <code>AssociateResolverRule</code> request, including the status of the request.</p>"
        }
      }
    },
    "AutodefinedReverseFlag":{
      "type":"string",
      "enum":[
        "ENABLE",
        "DISABLE",
        "USE_LOCAL_RESOURCE_SETTING"
      ]
    },
    "BlockOverrideDnsType":{
      "type":"string",
      "enum":["CNAME"]
    },
    "BlockOverrideDomain":{
      "type":"string",
      "max":255,
      "min":1
    },
    "BlockOverrideTtl":{
      "type":"integer",
      "max":604800,
      "min":0
    },
    "BlockResponse":{
      "type":"string",
      "enum":[
        "NODATA",
        "NXDOMAIN",
        "OVERRIDE"
      ]
    },
    "Boolean":{"type":"boolean"},
    "ConflictException":{
      "type":"structure",
      "members":{
        "Message":{"shape":"ExceptionMessage"}
      },
      "documentation":"<p>The requested state transition isn't valid. For example, you can't delete a firewall domain list if it is in the process of being deleted, or you can't import domains into a domain list that is in the process of being deleted.</p>",
      "exception":true
    },
    "Count":{"type":"integer"},
    "CreateFirewallDomainListRequest":{
      "type":"structure",
      "required":[
        "CreatorRequestId",
        "Name"
      ],
      "members":{
        "CreatorRequestId":{
          "shape":"CreatorRequestId",
          "documentation":"<p>A unique string that identifies the request and that allows you to retry failed requests without the risk of running the operation twice. <code>CreatorRequestId</code> can be any unique string, for example, a date/time stamp. </p>",
          "idempotencyToken":true
        },
        "Name":{
          "shape":"Name",
          "documentation":"<p>A name that lets you identify the domain list to manage and use it.</p>"
        },
        "Tags":{
          "shape":"TagList",
          "documentation":"<p>A list of the tag keys and values that you want to associate with the domain list. </p>",
          "box":true
        }
      }
    },
    "CreateFirewallDomainListResponse":{
      "type":"structure",
      "members":{
        "FirewallDomainList":{
          "shape":"FirewallDomainList",
          "documentation":"<p>The domain list that you just created.</p>"
        }
      }
    },
    "CreateFirewallRuleGroupRequest":{
      "type":"structure",
      "required":[
        "CreatorRequestId",
        "Name"
      ],
      "members":{
        "CreatorRequestId":{
          "shape":"CreatorRequestId",
          "documentation":"<p>A unique string defined by you to identify the request. This allows you to retry failed requests without the risk of running the operation twice. This can be any unique string, for example, a timestamp. </p>",
          "idempotencyToken":true
        },
        "Name":{
          "shape":"Name",
          "documentation":"<p>A name that lets you identify the rule group, to manage and use it.</p>"
        },
        "Tags":{
          "shape":"TagList",
          "documentation":"<p>A list of the tag keys and values that you want to associate with the rule group. </p>",
          "box":true
        }
      }
    },
    "CreateFirewallRuleGroupResponse":{
      "type":"structure",
      "members":{
        "FirewallRuleGroup":{
          "shape":"FirewallRuleGroup",
          "documentation":"<p>A collection of rules used to filter DNS network traffic. </p>"
        }
      }
    },
    "CreateFirewallRuleRequest":{
      "type":"structure",
      "required":[
        "CreatorRequestId",
        "FirewallRuleGroupId",
        "FirewallDomainListId",
        "Priority",
        "Action",
        "Name"
      ],
      "members":{
        "CreatorRequestId":{
          "shape":"CreatorRequestId",
          "documentation":"<p>A unique string that identifies the request and that allows you to retry failed requests without the risk of running the operation twice. <code>CreatorRequestId</code> can be any unique string, for example, a date/time stamp. </p>",
          "idempotencyToken":true
        },
        "FirewallRuleGroupId":{
          "shape":"ResourceId",
          "documentation":"<p>The unique identifier of the firewall rule group where you want to create the rule. </p>"
        },
        "FirewallDomainListId":{
          "shape":"ResourceId",
          "documentation":"<p>The ID of the domain list that you want to use in the rule. </p>"
        },
        "Priority":{
          "shape":"Priority",
          "documentation":"<p>The setting that determines the processing order of the rule in the rule group. DNS Firewall processes the rules in a rule group by order of priority, starting from the lowest setting.</p> <p>You must specify a unique priority for each rule in a rule group. To make it easier to insert rules later, leave space between the numbers, for example, use 100, 200, and so on. You can change the priority setting for the rules in a rule group at any time.</p>"
        },
        "Action":{
          "shape":"Action",
          "documentation":"<p>The action that DNS Firewall should take on a DNS query when it matches one of the domains in the rule's domain list:</p> <ul> <li> <p> <code>ALLOW</code> - Permit the request to go through.</p> </li> <li> <p> <code>ALERT</code> - Permit the request and send metrics and logs to Cloud Watch.</p> </li> <li> <p> <code>BLOCK</code> - Disallow the request. This option requires additional details in the rule's <code>BlockResponse</code>. </p> </li> </ul>"
        },
        "BlockResponse":{
          "shape":"BlockResponse",
          "documentation":"<p>The way that you want DNS Firewall to block the request, used with the rule action setting <code>BLOCK</code>. </p> <ul> <li> <p> <code>NODATA</code> - Respond indicating that the query was successful, but no response is available for it.</p> </li> <li> <p> <code>NXDOMAIN</code> - Respond indicating that the domain name that's in the query doesn't exist.</p> </li> <li> <p> <code>OVERRIDE</code> - Provide a custom override in the response. This option requires custom handling details in the rule's <code>BlockOverride*</code> settings. </p> </li> </ul> <p>This setting is required if the rule action setting is <code>BLOCK</code>.</p>",
          "box":true
        },
        "BlockOverrideDomain":{
          "shape":"BlockOverrideDomain",
          "documentation":"<p>The custom DNS record to send back in response to the query. Used for the rule action <code>BLOCK</code> with a <code>BlockResponse</code> setting of <code>OVERRIDE</code>.</p> <p>This setting is required if the <code>BlockResponse</code> setting is <code>OVERRIDE</code>.</p>",
          "box":true
        },
        "BlockOverrideDnsType":{
          "shape":"BlockOverrideDnsType",
          "documentation":"<p>The DNS record's type. This determines the format of the record value that you provided in <code>BlockOverrideDomain</code>. Used for the rule action <code>BLOCK</code> with a <code>BlockResponse</code> setting of <code>OVERRIDE</code>.</p> <p>This setting is required if the <code>BlockResponse</code> setting is <code>OVERRIDE</code>.</p>",
          "box":true
        },
        "BlockOverrideTtl":{
          "shape":"BlockOverrideTtl",
          "documentation":"<p>The recommended amount of time, in seconds, for the DNS resolver or web browser to cache the provided override record. Used for the rule action <code>BLOCK</code> with a <code>BlockResponse</code> setting of <code>OVERRIDE</code>.</p> <p>This setting is required if the <code>BlockResponse</code> setting is <code>OVERRIDE</code>.</p>",
          "box":true
        },
        "Name":{
          "shape":"Name",
          "documentation":"<p>A name that lets you identify the rule in the rule group.</p>"
        },
        "FirewallDomainRedirectionAction":{
          "shape":"FirewallDomainRedirectionAction",
<<<<<<< HEAD
          "documentation":"<p> How you want the the rule to evaluate DNS redirection in the DNS redirection chain, such as CNAME, DNAME, ot ALIAS. </p> <p> <code>Inspect_Redirection_Domain </code>(Default) inspects all domains in the redirection chain. The individual domains in the redirection chain must be added to the allow domain list.</p> <p> <code>Trust_Redirection_Domain </code> inspects only the first domain in the redirection chain. You don't need to add the subsequent domains in the redirection list to the domain alloww list.</p>",
=======
          "documentation":"<p> How you want the the rule to evaluate DNS redirection in the DNS redirection chain, such as CNAME or DNAME. </p> <p> <code>Inspect_Redirection_Domain </code>(Default) inspects all domains in the redirection chain. The individual domains in the redirection chain must be added to the domain list.</p> <p> <code>Trust_Redirection_Domain </code> inspects only the first domain in the redirection chain. You don't need to add the subsequent domains in the domain in the redirection list to the domain list.</p>",
>>>>>>> 9be3d6f6
          "box":true
        },
        "Qtype":{
          "shape":"Qtype",
          "documentation":"<p> The DNS query type you want the rule to evaluate. Allowed values are; </p> <ul> <li> <p> A: Returns an IPv4 address.</p> </li> <li> <p>AAAA: Returns an Ipv6 address.</p> </li> <li> <p>CAA: Restricts CAs that can create SSL/TLS certifications for the domain.</p> </li> <li> <p>CNAME: Returns another domain name.</p> </li> <li> <p>DS: Record that identifies the DNSSEC signing key of a delegated zone.</p> </li> <li> <p>MX: Specifies mail servers.</p> </li> <li> <p>NAPTR: Regular-expression-based rewriting of domain names.</p> </li> <li> <p>NS: Authoritative name servers.</p> </li> <li> <p>PTR: Maps an IP address to a domain name.</p> </li> <li> <p>SOA: Start of authority record for the zone.</p> </li> <li> <p>SPF: Lists the servers authorized to send emails from a domain.</p> </li> <li> <p>SRV: Application specific values that identify servers.</p> </li> <li> <p>TXT: Verifies email senders and application-specific values.</p> </li> <li> <p>A query type you define by using the DNS type ID, for example 28 for AAAA. The values must be defined as TYPENUMBER, where the NUMBER can be 1-65334, for example, TYPE28. For more information, see <a href=\"https://en.wikipedia.org/wiki/List_of_DNS_record_types\">List of DNS record types</a>.</p> </li> </ul>",
          "box":true
        }
      }
    },
    "CreateFirewallRuleResponse":{
      "type":"structure",
      "members":{
        "FirewallRule":{
          "shape":"FirewallRule",
          "documentation":"<p>The firewall rule that you just created. </p>"
        }
      }
    },
    "CreateOutpostResolverRequest":{
      "type":"structure",
      "required":[
        "CreatorRequestId",
        "Name",
        "PreferredInstanceType",
        "OutpostArn"
      ],
      "members":{
        "CreatorRequestId":{
          "shape":"CreatorRequestId",
          "documentation":"<p>A unique string that identifies the request and that allows failed requests to be retried without the risk of running the operation twice. </p> <p> <code>CreatorRequestId</code> can be any unique string, for example, a date/time stamp.</p>"
        },
        "Name":{
          "shape":"OutpostResolverName",
          "documentation":"<p>A friendly name that lets you easily find a configuration in the Resolver dashboard in the Route 53 console.</p>"
        },
        "InstanceCount":{
          "shape":"InstanceCount",
          "documentation":"<p>Number of Amazon EC2 instances for the Resolver on Outpost. The default and minimal value is 4.</p>",
          "box":true
        },
        "PreferredInstanceType":{
          "shape":"OutpostInstanceType",
          "documentation":"<p> The Amazon EC2 instance type. If you specify this, you must also specify a value for the <code>OutpostArn</code>. </p>"
        },
        "OutpostArn":{
          "shape":"OutpostArn",
          "documentation":"<p>The Amazon Resource Name (ARN) of the Outpost. If you specify this, you must also specify a value for the <code>PreferredInstanceType</code>.</p>"
        },
        "Tags":{
          "shape":"TagList",
          "documentation":"<p> A string that helps identify the Route 53 Resolvers on Outpost. </p>",
          "box":true
        }
      }
    },
    "CreateOutpostResolverResponse":{
      "type":"structure",
      "members":{
        "OutpostResolver":{
          "shape":"OutpostResolver",
          "documentation":"<p>Information about the <code>CreateOutpostResolver</code> request, including the status of the request.</p>"
        }
      }
    },
    "CreateResolverEndpointRequest":{
      "type":"structure",
      "required":[
        "CreatorRequestId",
        "SecurityGroupIds",
        "Direction",
        "IpAddresses"
      ],
      "members":{
        "CreatorRequestId":{
          "shape":"CreatorRequestId",
          "documentation":"<p>A unique string that identifies the request and that allows failed requests to be retried without the risk of running the operation twice. <code>CreatorRequestId</code> can be any unique string, for example, a date/time stamp. </p>"
        },
        "Name":{
          "shape":"Name",
          "documentation":"<p>A friendly name that lets you easily find a configuration in the Resolver dashboard in the Route 53 console.</p>"
        },
        "SecurityGroupIds":{
          "shape":"SecurityGroupIds",
          "documentation":"<p>The ID of one or more security groups that you want to use to control access to this VPC. The security group that you specify must include one or more inbound rules (for inbound Resolver endpoints) or outbound rules (for outbound Resolver endpoints). Inbound and outbound rules must allow TCP and UDP access. For inbound access, open port 53. For outbound access, open the port that you're using for DNS queries on your network.</p> <p>Some security group rules will cause your connection to be tracked. For outbound resolver endpoint, it can potentially impact the maximum queries per second from outbound endpoint to your target name server. For inbound resolver endpoint, it can bring down the overall maximum queries per second per IP address to as low as 1500. To avoid connection tracking caused by security group, see <a href=\"https://docs.aws.amazon.com/AWSEC2/latest/UserGuide/security-group-connection-tracking.html#untracked-connectionsl\">Untracked connections</a>.</p>",
          "box":true
        },
        "Direction":{
          "shape":"ResolverEndpointDirection",
          "documentation":"<p>Specify the applicable value:</p> <ul> <li> <p> <code>INBOUND</code>: Resolver forwards DNS queries to the DNS service for a VPC from your network</p> </li> <li> <p> <code>OUTBOUND</code>: Resolver forwards DNS queries from the DNS service for a VPC to your network</p> </li> </ul>"
        },
        "IpAddresses":{
          "shape":"IpAddressesRequest",
          "documentation":"<p>The subnets and IP addresses in your VPC that DNS queries originate from (for outbound endpoints) or that you forward DNS queries to (for inbound endpoints). The subnet ID uniquely identifies a VPC. </p> <note> <p>Even though the minimum is 1, Route 53 requires that you create at least two.</p> </note>"
        },
        "OutpostArn":{
          "shape":"OutpostArn",
          "documentation":"<p>The Amazon Resource Name (ARN) of the Outpost. If you specify this, you must also specify a value for the <code>PreferredInstanceType</code>. </p>",
          "box":true
        },
        "PreferredInstanceType":{
          "shape":"OutpostInstanceType",
          "documentation":"<p>The instance type. If you specify this, you must also specify a value for the <code>OutpostArn</code>.</p>",
          "box":true
        },
        "Tags":{
          "shape":"TagList",
          "documentation":"<p>A list of the tag keys and values that you want to associate with the endpoint.</p>",
          "box":true
        },
        "ResolverEndpointType":{
          "shape":"ResolverEndpointType",
          "documentation":"<p> For the endpoint type you can choose either IPv4, IPv6, or dual-stack. A dual-stack endpoint means that it will resolve via both IPv4 and IPv6. This endpoint type is applied to all IP addresses. </p>",
          "box":true
        },
        "Protocols":{
          "shape":"ProtocolList",
          "documentation":"<p> The protocols you want to use for the endpoint. DoH-FIPS is applicable for inbound endpoints only. </p> <p>For an inbound endpoint you can apply the protocols as follows:</p> <ul> <li> <p> Do53 and DoH in combination.</p> </li> <li> <p>Do53 and DoH-FIPS in combination.</p> </li> <li> <p>Do53 alone.</p> </li> <li> <p>DoH alone.</p> </li> <li> <p>DoH-FIPS alone.</p> </li> <li> <p>None, which is treated as Do53.</p> </li> </ul> <p>For an outbound endpoint you can apply the protocols as follows:</p> <ul> <li> <p> Do53 and DoH in combination.</p> </li> <li> <p>Do53 alone.</p> </li> <li> <p>DoH alone.</p> </li> <li> <p>None, which is treated as Do53.</p> </li> </ul>",
          "box":true
        }
      }
    },
    "CreateResolverEndpointResponse":{
      "type":"structure",
      "members":{
        "ResolverEndpoint":{
          "shape":"ResolverEndpoint",
          "documentation":"<p>Information about the <code>CreateResolverEndpoint</code> request, including the status of the request.</p>"
        }
      }
    },
    "CreateResolverQueryLogConfigRequest":{
      "type":"structure",
      "required":[
        "Name",
        "DestinationArn",
        "CreatorRequestId"
      ],
      "members":{
        "Name":{
          "shape":"ResolverQueryLogConfigName",
          "documentation":"<p>The name that you want to give the query logging configuration.</p>"
        },
        "DestinationArn":{
          "shape":"DestinationArn",
          "documentation":"<p>The ARN of the resource that you want Resolver to send query logs. You can send query logs to an S3 bucket, a CloudWatch Logs log group, or a Kinesis Data Firehose delivery stream. Examples of valid values include the following:</p> <ul> <li> <p> <b>S3 bucket</b>: </p> <p> <code>arn:aws:s3:::examplebucket</code> </p> <p>You can optionally append a file prefix to the end of the ARN.</p> <p> <code>arn:aws:s3:::examplebucket/development/</code> </p> </li> <li> <p> <b>CloudWatch Logs log group</b>: </p> <p> <code>arn:aws:logs:us-west-1:123456789012:log-group:/mystack-testgroup-12ABC1AB12A1:*</code> </p> </li> <li> <p> <b>Kinesis Data Firehose delivery stream</b>:</p> <p> <code>arn:aws:kinesis:us-east-2:0123456789:stream/my_stream_name</code> </p> </li> </ul>"
        },
        "CreatorRequestId":{
          "shape":"CreatorRequestId",
          "documentation":"<p>A unique string that identifies the request and that allows failed requests to be retried without the risk of running the operation twice. <code>CreatorRequestId</code> can be any unique string, for example, a date/time stamp. </p>",
          "idempotencyToken":true
        },
        "Tags":{
          "shape":"TagList",
          "documentation":"<p>A list of the tag keys and values that you want to associate with the query logging configuration.</p>",
          "box":true
        }
      }
    },
    "CreateResolverQueryLogConfigResponse":{
      "type":"structure",
      "members":{
        "ResolverQueryLogConfig":{
          "shape":"ResolverQueryLogConfig",
          "documentation":"<p>Information about the <code>CreateResolverQueryLogConfig</code> request, including the status of the request.</p>"
        }
      }
    },
    "CreateResolverRuleRequest":{
      "type":"structure",
      "required":[
        "CreatorRequestId",
        "RuleType"
      ],
      "members":{
        "CreatorRequestId":{
          "shape":"CreatorRequestId",
          "documentation":"<p>A unique string that identifies the request and that allows failed requests to be retried without the risk of running the operation twice. <code>CreatorRequestId</code> can be any unique string, for example, a date/time stamp. </p>"
        },
        "Name":{
          "shape":"Name",
          "documentation":"<p>A friendly name that lets you easily find a rule in the Resolver dashboard in the Route 53 console.</p>"
        },
        "RuleType":{
          "shape":"RuleTypeOption",
          "documentation":"<p>When you want to forward DNS queries for specified domain name to resolvers on your network, specify <code>FORWARD</code>.</p> <p>When you have a forwarding rule to forward DNS queries for a domain to your network and you want Resolver to process queries for a subdomain of that domain, specify <code>SYSTEM</code>.</p> <p>For example, to forward DNS queries for example.com to resolvers on your network, you create a rule and specify <code>FORWARD</code> for <code>RuleType</code>. To then have Resolver process queries for apex.example.com, you create a rule and specify <code>SYSTEM</code> for <code>RuleType</code>.</p> <p>Currently, only Resolver can create rules that have a value of <code>RECURSIVE</code> for <code>RuleType</code>.</p>"
        },
        "DomainName":{
          "shape":"DomainName",
          "documentation":"<p>DNS queries for this domain name are forwarded to the IP addresses that you specify in <code>TargetIps</code>. If a query matches multiple Resolver rules (example.com and www.example.com), outbound DNS queries are routed using the Resolver rule that contains the most specific domain name (www.example.com).</p>",
          "box":true
        },
        "TargetIps":{
          "shape":"TargetList",
          "documentation":"<p>The IPs that you want Resolver to forward DNS queries to. You can specify either Ipv4 or Ipv6 addresses but not both in the same rule. Separate IP addresses with a space.</p> <p> <code>TargetIps</code> is available only when the value of <code>Rule type</code> is <code>FORWARD</code>.</p>",
          "box":true
        },
        "ResolverEndpointId":{
          "shape":"ResourceId",
          "documentation":"<p>The ID of the outbound Resolver endpoint that you want to use to route DNS queries to the IP addresses that you specify in <code>TargetIps</code>.</p>",
          "box":true
        },
        "Tags":{
          "shape":"TagList",
          "documentation":"<p>A list of the tag keys and values that you want to associate with the endpoint.</p>",
          "box":true
        }
      }
    },
    "CreateResolverRuleResponse":{
      "type":"structure",
      "members":{
        "ResolverRule":{
          "shape":"ResolverRule",
          "documentation":"<p>Information about the <code>CreateResolverRule</code> request, including the status of the request.</p>"
        }
      }
    },
    "CreatorRequestId":{
      "type":"string",
      "max":255,
      "min":1
    },
    "DeleteFirewallDomainListRequest":{
      "type":"structure",
      "required":["FirewallDomainListId"],
      "members":{
        "FirewallDomainListId":{
          "shape":"ResourceId",
          "documentation":"<p>The ID of the domain list that you want to delete. </p>"
        }
      }
    },
    "DeleteFirewallDomainListResponse":{
      "type":"structure",
      "members":{
        "FirewallDomainList":{
          "shape":"FirewallDomainList",
          "documentation":"<p>The domain list that you just deleted. </p>"
        }
      }
    },
    "DeleteFirewallRuleGroupRequest":{
      "type":"structure",
      "required":["FirewallRuleGroupId"],
      "members":{
        "FirewallRuleGroupId":{
          "shape":"ResourceId",
          "documentation":"<p>The unique identifier of the firewall rule group that you want to delete. </p>"
        }
      }
    },
    "DeleteFirewallRuleGroupResponse":{
      "type":"structure",
      "members":{
        "FirewallRuleGroup":{
          "shape":"FirewallRuleGroup",
          "documentation":"<p>A collection of rules used to filter DNS network traffic. </p>"
        }
      }
    },
    "DeleteFirewallRuleRequest":{
      "type":"structure",
      "required":[
        "FirewallRuleGroupId",
        "FirewallDomainListId"
      ],
      "members":{
        "FirewallRuleGroupId":{
          "shape":"ResourceId",
          "documentation":"<p>The unique identifier of the firewall rule group that you want to delete the rule from. </p>"
        },
        "FirewallDomainListId":{
          "shape":"ResourceId",
          "documentation":"<p>The ID of the domain list that's used in the rule. </p>"
        },
        "Qtype":{
          "shape":"Qtype",
          "documentation":"<p> The DNS query type that the rule you are deleting evaluates. Allowed values are; </p> <ul> <li> <p> A: Returns an IPv4 address.</p> </li> <li> <p>AAAA: Returns an Ipv6 address.</p> </li> <li> <p>CAA: Restricts CAs that can create SSL/TLS certifications for the domain.</p> </li> <li> <p>CNAME: Returns another domain name.</p> </li> <li> <p>DS: Record that identifies the DNSSEC signing key of a delegated zone.</p> </li> <li> <p>MX: Specifies mail servers.</p> </li> <li> <p>NAPTR: Regular-expression-based rewriting of domain names.</p> </li> <li> <p>NS: Authoritative name servers.</p> </li> <li> <p>PTR: Maps an IP address to a domain name.</p> </li> <li> <p>SOA: Start of authority record for the zone.</p> </li> <li> <p>SPF: Lists the servers authorized to send emails from a domain.</p> </li> <li> <p>SRV: Application specific values that identify servers.</p> </li> <li> <p>TXT: Verifies email senders and application-specific values.</p> </li> <li> <p>A query type you define by using the DNS type ID, for example 28 for AAAA. The values must be defined as TYPENUMBER, where the NUMBER can be 1-65334, for example, TYPE28. For more information, see <a href=\"https://en.wikipedia.org/wiki/List_of_DNS_record_types\">List of DNS record types</a>.</p> </li> </ul>"
        }
      }
    },
    "DeleteFirewallRuleResponse":{
      "type":"structure",
      "members":{
        "FirewallRule":{
          "shape":"FirewallRule",
          "documentation":"<p>The specification for the firewall rule that you just deleted.</p>"
        }
      }
    },
    "DeleteOutpostResolverRequest":{
      "type":"structure",
      "required":["Id"],
      "members":{
        "Id":{
          "shape":"ResourceId",
          "documentation":"<p>A unique string that identifies the Resolver on the Outpost.</p>"
        }
      }
    },
    "DeleteOutpostResolverResponse":{
      "type":"structure",
      "members":{
        "OutpostResolver":{
          "shape":"OutpostResolver",
          "documentation":"<p>Information about the <code>DeleteOutpostResolver</code> request, including the status of the request.</p>"
        }
      }
    },
    "DeleteResolverEndpointRequest":{
      "type":"structure",
      "required":["ResolverEndpointId"],
      "members":{
        "ResolverEndpointId":{
          "shape":"ResourceId",
          "documentation":"<p>The ID of the Resolver endpoint that you want to delete.</p>"
        }
      }
    },
    "DeleteResolverEndpointResponse":{
      "type":"structure",
      "members":{
        "ResolverEndpoint":{
          "shape":"ResolverEndpoint",
          "documentation":"<p>Information about the <code>DeleteResolverEndpoint</code> request, including the status of the request.</p>"
        }
      }
    },
    "DeleteResolverQueryLogConfigRequest":{
      "type":"structure",
      "required":["ResolverQueryLogConfigId"],
      "members":{
        "ResolverQueryLogConfigId":{
          "shape":"ResourceId",
          "documentation":"<p>The ID of the query logging configuration that you want to delete.</p>"
        }
      }
    },
    "DeleteResolverQueryLogConfigResponse":{
      "type":"structure",
      "members":{
        "ResolverQueryLogConfig":{
          "shape":"ResolverQueryLogConfig",
          "documentation":"<p>Information about the query logging configuration that you deleted, including the status of the request.</p>"
        }
      }
    },
    "DeleteResolverRuleRequest":{
      "type":"structure",
      "required":["ResolverRuleId"],
      "members":{
        "ResolverRuleId":{
          "shape":"ResourceId",
          "documentation":"<p>The ID of the Resolver rule that you want to delete.</p>"
        }
      }
    },
    "DeleteResolverRuleResponse":{
      "type":"structure",
      "members":{
        "ResolverRule":{
          "shape":"ResolverRule",
          "documentation":"<p>Information about the <code>DeleteResolverRule</code> request, including the status of the request.</p>"
        }
      }
    },
    "DestinationArn":{
      "type":"string",
      "max":600,
      "min":1
    },
    "DisassociateFirewallRuleGroupRequest":{
      "type":"structure",
      "required":["FirewallRuleGroupAssociationId"],
      "members":{
        "FirewallRuleGroupAssociationId":{
          "shape":"ResourceId",
          "documentation":"<p>The identifier of the <a>FirewallRuleGroupAssociation</a>. </p>"
        }
      }
    },
    "DisassociateFirewallRuleGroupResponse":{
      "type":"structure",
      "members":{
        "FirewallRuleGroupAssociation":{
          "shape":"FirewallRuleGroupAssociation",
          "documentation":"<p>The firewall rule group association that you just removed. </p>"
        }
      }
    },
    "DisassociateResolverEndpointIpAddressRequest":{
      "type":"structure",
      "required":[
        "ResolverEndpointId",
        "IpAddress"
      ],
      "members":{
        "ResolverEndpointId":{
          "shape":"ResourceId",
          "documentation":"<p>The ID of the Resolver endpoint that you want to disassociate an IP address from.</p>"
        },
        "IpAddress":{
          "shape":"IpAddressUpdate",
          "documentation":"<p>The IPv4 address that you want to remove from a Resolver endpoint.</p>"
        }
      }
    },
    "DisassociateResolverEndpointIpAddressResponse":{
      "type":"structure",
      "members":{
        "ResolverEndpoint":{
          "shape":"ResolverEndpoint",
          "documentation":"<p>The response to an <code>DisassociateResolverEndpointIpAddress</code> request.</p>"
        }
      }
    },
    "DisassociateResolverQueryLogConfigRequest":{
      "type":"structure",
      "required":[
        "ResolverQueryLogConfigId",
        "ResourceId"
      ],
      "members":{
        "ResolverQueryLogConfigId":{
          "shape":"ResourceId",
          "documentation":"<p>The ID of the query logging configuration that you want to disassociate a specified VPC from.</p>"
        },
        "ResourceId":{
          "shape":"ResourceId",
          "documentation":"<p>The ID of the Amazon VPC that you want to disassociate from a specified query logging configuration.</p>"
        }
      }
    },
    "DisassociateResolverQueryLogConfigResponse":{
      "type":"structure",
      "members":{
        "ResolverQueryLogConfigAssociation":{
          "shape":"ResolverQueryLogConfigAssociation",
          "documentation":"<p>A complex type that contains settings for the association that you deleted between an Amazon VPC and a query logging configuration.</p>"
        }
      }
    },
    "DisassociateResolverRuleRequest":{
      "type":"structure",
      "required":[
        "VPCId",
        "ResolverRuleId"
      ],
      "members":{
        "VPCId":{
          "shape":"ResourceId",
          "documentation":"<p>The ID of the VPC that you want to disassociate the Resolver rule from.</p>"
        },
        "ResolverRuleId":{
          "shape":"ResourceId",
          "documentation":"<p>The ID of the Resolver rule that you want to disassociate from the specified VPC.</p>"
        }
      }
    },
    "DisassociateResolverRuleResponse":{
      "type":"structure",
      "members":{
        "ResolverRuleAssociation":{
          "shape":"ResolverRuleAssociation",
          "documentation":"<p>Information about the <code>DisassociateResolverRule</code> request, including the status of the request.</p>"
        }
      }
    },
    "DomainListFileUrl":{
      "type":"string",
      "max":1024,
      "min":1
    },
    "DomainName":{
      "type":"string",
      "max":256,
      "min":1
    },
    "ExceptionMessage":{"type":"string"},
    "Filter":{
      "type":"structure",
      "members":{
        "Name":{
          "shape":"FilterName",
          "documentation":"<p>The name of the parameter that you want to use to filter objects.</p> <p>The valid values for <code>Name</code> depend on the action that you're including the filter in, <a href=\"https://docs.aws.amazon.com/Route53/latest/APIReference/API_route53resolver_ListResolverEndpoints.html\">ListResolverEndpoints</a>, <a href=\"https://docs.aws.amazon.com/Route53/latest/APIReference/API_route53resolver_ListResolverRules.html\">ListResolverRules</a>, <a href=\"https://docs.aws.amazon.com/Route53/latest/APIReference/API_route53resolver_ListResolverRuleAssociations.html\">ListResolverRuleAssociations</a>, <a href=\"https://docs.aws.amazon.com/Route53/latest/APIReference/API_route53resolver_ListResolverQueryLogConfigs.html\">ListResolverQueryLogConfigs</a>, or <a href=\"https://docs.aws.amazon.com/Route53/latest/APIReference/API_route53resolver_ListResolverQueryLogConfigAssociations.html\">ListResolverQueryLogConfigAssociations</a>.</p> <note> <p>In early versions of Resolver, values for <code>Name</code> were listed as uppercase, with underscore (_) delimiters. For example, <code>CreatorRequestId</code> was originally listed as <code>CREATOR_REQUEST_ID</code>. Uppercase values for <code>Name</code> are still supported.</p> </note> <p> <b>ListResolverEndpoints</b> </p> <p>Valid values for <code>Name</code> include the following:</p> <ul> <li> <p> <code>CreatorRequestId</code>: The value that you specified when you created the Resolver endpoint.</p> </li> <li> <p> <code>Direction</code>: Whether you want to return inbound or outbound Resolver endpoints. If you specify <code>DIRECTION</code> for <code>Name</code>, specify <code>INBOUND</code> or <code>OUTBOUND</code> for <code>Values</code>.</p> </li> <li> <p> <code>HostVPCId</code>: The ID of the VPC that inbound DNS queries pass through on the way from your network to your VPCs in a region, or the VPC that outbound queries pass through on the way from your VPCs to your network. In a <a href=\"https://docs.aws.amazon.com/Route53/latest/APIReference/API_route53resolver_CreateResolverEndpoint.html\">CreateResolverEndpoint</a> request, <code>SubnetId</code> indirectly identifies the VPC. In a <a href=\"https://docs.aws.amazon.com/Route53/latest/APIReference/API_route53resolver_GetResolverEndpoint.html\">GetResolverEndpoint</a> request, the VPC ID for a Resolver endpoint is returned in the <code>HostVPCId</code> element. </p> </li> <li> <p> <code>IpAddressCount</code>: The number of IP addresses that you have associated with the Resolver endpoint.</p> </li> <li> <p> <code>Name</code>: The name of the Resolver endpoint.</p> </li> <li> <p> <code>SecurityGroupIds</code>: The IDs of the VPC security groups that you specified when you created the Resolver endpoint.</p> </li> <li> <p> <code>Status</code>: The status of the Resolver endpoint. If you specify <code>Status</code> for <code>Name</code>, specify one of the following status codes for <code>Values</code>: <code>CREATING</code>, <code>OPERATIONAL</code>, <code>UPDATING</code>, <code>AUTO_RECOVERING</code>, <code>ACTION_NEEDED</code>, or <code>DELETING</code>. For more information, see <code>Status</code> in <a href=\"https://docs.aws.amazon.com/Route53/latest/APIReference/API_route53resolver_ResolverEndpoint.html\">ResolverEndpoint</a>.</p> </li> </ul> <p> <b>ListResolverRules</b> </p> <p>Valid values for <code>Name</code> include the following:</p> <ul> <li> <p> <code>CreatorRequestId</code>: The value that you specified when you created the Resolver rule.</p> </li> <li> <p> <code>DomainName</code>: The domain name for which Resolver is forwarding DNS queries to your network. In the value that you specify for <code>Values</code>, include a trailing dot (.) after the domain name. For example, if the domain name is example.com, specify the following value. Note the \".\" after <code>com</code>:</p> <p> <code>example.com.</code> </p> </li> <li> <p> <code>Name</code>: The name of the Resolver rule.</p> </li> <li> <p> <code>ResolverEndpointId</code>: The ID of the Resolver endpoint that the Resolver rule is associated with.</p> <note> <p>You can filter on the Resolver endpoint only for rules that have a value of <code>FORWARD</code> for <code>RuleType</code>.</p> </note> </li> <li> <p> <code>Status</code>: The status of the Resolver rule. If you specify <code>Status</code> for <code>Name</code>, specify one of the following status codes for <code>Values</code>: <code>COMPLETE</code>, <code>DELETING</code>, <code>UPDATING</code>, or <code>FAILED</code>.</p> </li> <li> <p> <code>Type</code>: The type of the Resolver rule. If you specify <code>TYPE</code> for <code>Name</code>, specify <code>FORWARD</code> or <code>SYSTEM</code> for <code>Values</code>.</p> </li> </ul> <p> <b>ListResolverRuleAssociations</b> </p> <p>Valid values for <code>Name</code> include the following:</p> <ul> <li> <p> <code>Name</code>: The name of the Resolver rule association.</p> </li> <li> <p> <code>ResolverRuleId</code>: The ID of the Resolver rule that is associated with one or more VPCs.</p> </li> <li> <p> <code>Status</code>: The status of the Resolver rule association. If you specify <code>Status</code> for <code>Name</code>, specify one of the following status codes for <code>Values</code>: <code>CREATING</code>, <code>COMPLETE</code>, <code>DELETING</code>, or <code>FAILED</code>.</p> </li> <li> <p> <code>VPCId</code>: The ID of the VPC that the Resolver rule is associated with.</p> </li> </ul> <p> <b>ListResolverQueryLogConfigs</b> </p> <p>Valid values for <code>Name</code> include the following:</p> <ul> <li> <p> <code>Arn</code>: The ARN for the query logging configuration.</p> </li> <li> <p> <code>AssociationCount</code>: The number of VPCs that are associated with the query logging configuration.</p> </li> <li> <p> <code>CreationTime</code>: The date and time that the query logging configuration was created, in Unix time format and Coordinated Universal Time (UTC). </p> </li> <li> <p> <code>CreatorRequestId</code>: A unique string that identifies the request that created the query logging configuration.</p> </li> <li> <p> <code>Destination</code>: The Amazon Web Services service that you want to forward query logs to. Valid values include the following:</p> <ul> <li> <p> <code>S3</code> </p> </li> <li> <p> <code>CloudWatchLogs</code> </p> </li> <li> <p> <code>KinesisFirehose</code> </p> </li> </ul> </li> <li> <p> <code>DestinationArn</code>: The ARN of the location that Resolver is sending query logs to. This value can be the ARN for an S3 bucket, a CloudWatch Logs log group, or a Kinesis Data Firehose delivery stream.</p> </li> <li> <p> <code>Id</code>: The ID of the query logging configuration</p> </li> <li> <p> <code>Name</code>: The name of the query logging configuration</p> </li> <li> <p> <code>OwnerId</code>: The Amazon Web Services account ID for the account that created the query logging configuration.</p> </li> <li> <p> <code>ShareStatus</code>: An indication of whether the query logging configuration is shared with other Amazon Web Services accounts, or was shared with the current account by another Amazon Web Services account. Valid values include: <code>NOT_SHARED</code>, <code>SHARED_WITH_ME</code>, or <code>SHARED_BY_ME</code>.</p> </li> <li> <p> <code>Status</code>: The status of the query logging configuration. If you specify <code>Status</code> for <code>Name</code>, specify the applicable status code for <code>Values</code>: <code>CREATING</code>, <code>CREATED</code>, <code>DELETING</code>, or <code>FAILED</code>. For more information, see <a href=\"https://docs.aws.amazon.com/Route53/latest/APIReference/API_route53resolver_ResolverQueryLogConfig.html#Route53Resolver-Type-route53resolver_ResolverQueryLogConfig-Status\">Status</a>. </p> </li> </ul> <p> <b>ListResolverQueryLogConfigAssociations</b> </p> <p>Valid values for <code>Name</code> include the following:</p> <ul> <li> <p> <code>CreationTime</code>: The date and time that the VPC was associated with the query logging configuration, in Unix time format and Coordinated Universal Time (UTC).</p> </li> <li> <p> <code>Error</code>: If the value of <code>Status</code> is <code>FAILED</code>, specify the cause: <code>DESTINATION_NOT_FOUND</code> or <code>ACCESS_DENIED</code>.</p> </li> <li> <p> <code>Id</code>: The ID of the query logging association.</p> </li> <li> <p> <code>ResolverQueryLogConfigId</code>: The ID of the query logging configuration that a VPC is associated with.</p> </li> <li> <p> <code>ResourceId</code>: The ID of the Amazon VPC that is associated with the query logging configuration.</p> </li> <li> <p> <code>Status</code>: The status of the query logging association. If you specify <code>Status</code> for <code>Name</code>, specify the applicable status code for <code>Values</code>: <code>CREATING</code>, <code>CREATED</code>, <code>DELETING</code>, or <code>FAILED</code>. For more information, see <a href=\"https://docs.aws.amazon.com/Route53/latest/APIReference/API_route53resolver_ResolverQueryLogConfigAssociation.html#Route53Resolver-Type-route53resolver_ResolverQueryLogConfigAssociation-Status\">Status</a>. </p> </li> </ul>"
        },
        "Values":{
          "shape":"FilterValues",
          "documentation":"<p>When you're using a <code>List</code> operation and you want the operation to return a subset of objects, such as Resolver endpoints or Resolver rules, the value of the parameter that you want to use to filter objects. For example, to list only inbound Resolver endpoints, specify <code>Direction</code> for <code>Name</code> and specify <code>INBOUND</code> for <code>Values</code>.</p>"
        }
      },
      "documentation":"<p>For Resolver list operations (<a href=\"https://docs.aws.amazon.com/Route53/latest/APIReference/API_route53resolver_ListResolverEndpoints.html\">ListResolverEndpoints</a>, <a href=\"https://docs.aws.amazon.com/Route53/latest/APIReference/API_route53resolver_ListResolverRules.html\">ListResolverRules</a>, <a href=\"https://docs.aws.amazon.com/Route53/latest/APIReference/API_route53resolver_ListResolverRuleAssociations.html\">ListResolverRuleAssociations</a>, <a href=\"https://docs.aws.amazon.com/Route53/latest/APIReference/API_route53resolver_ListResolverQueryLogConfigs.html\">ListResolverQueryLogConfigs</a>, <a href=\"https://docs.aws.amazon.com/Route53/latest/APIReference/API_route53resolver_ListResolverQueryLogConfigAssociations.html\">ListResolverQueryLogConfigAssociations</a>), and <a href=\"https://docs.aws.amazon.com/Route53/latest/APIReference/API_route53resolver_ListResolverDnssecConfigs.html\">ListResolverDnssecConfigs</a>), an optional specification to return a subset of objects.</p> <p>To filter objects, such as Resolver endpoints or Resolver rules, you specify <code>Name</code> and <code>Values</code>. For example, to list only inbound Resolver endpoints, specify <code>Direction</code> for <code>Name</code> and specify <code>INBOUND</code> for <code>Values</code>. </p>"
    },
    "FilterName":{
      "type":"string",
      "max":64,
      "min":1
    },
    "FilterValue":{
      "type":"string",
      "max":600,
      "min":1
    },
    "FilterValues":{
      "type":"list",
      "member":{"shape":"FilterValue"}
    },
    "Filters":{
      "type":"list",
      "member":{"shape":"Filter"}
    },
    "FirewallConfig":{
      "type":"structure",
      "members":{
        "Id":{
          "shape":"ResourceId",
          "documentation":"<p>The ID of the firewall configuration.</p>"
        },
        "ResourceId":{
          "shape":"ResourceId",
          "documentation":"<p>The ID of the VPC that this firewall configuration applies to.</p>"
        },
        "OwnerId":{
          "shape":"AccountId",
          "documentation":"<p>The Amazon Web Services account ID of the owner of the VPC that this firewall configuration applies to.</p>"
        },
        "FirewallFailOpen":{
          "shape":"FirewallFailOpenStatus",
          "documentation":"<p>Determines how DNS Firewall operates during failures, for example when all traffic that is sent to DNS Firewall fails to receive a reply. </p> <ul> <li> <p>By default, fail open is disabled, which means the failure mode is closed. This approach favors security over availability. DNS Firewall returns a failure error when it is unable to properly evaluate a query. </p> </li> <li> <p>If you enable this option, the failure mode is open. This approach favors availability over security. DNS Firewall allows queries to proceed if it is unable to properly evaluate them. </p> </li> </ul> <p>This behavior is only enforced for VPCs that have at least one DNS Firewall rule group association. </p>"
        }
      },
      "documentation":"<p>Configuration of the firewall behavior provided by DNS Firewall for a single VPC from Amazon Virtual Private Cloud (Amazon VPC). </p>"
    },
    "FirewallConfigList":{
      "type":"list",
      "member":{"shape":"FirewallConfig"}
    },
    "FirewallDomainImportOperation":{
      "type":"string",
      "enum":["REPLACE"]
    },
    "FirewallDomainList":{
      "type":"structure",
      "members":{
        "Id":{
          "shape":"ResourceId",
          "documentation":"<p>The ID of the domain list. </p>"
        },
        "Arn":{
          "shape":"Arn",
          "documentation":"<p>The Amazon Resource Name (ARN) of the firewall domain list.</p>"
        },
        "Name":{
          "shape":"Name",
          "documentation":"<p>The name of the domain list. </p>"
        },
        "DomainCount":{
          "shape":"Unsigned",
          "documentation":"<p>The number of domain names that are specified in the domain list.</p>"
        },
        "Status":{
          "shape":"FirewallDomainListStatus",
          "documentation":"<p>The status of the domain list. </p>"
        },
        "StatusMessage":{
          "shape":"StatusMessage",
          "documentation":"<p>Additional information about the status of the list, if available.</p>"
        },
        "ManagedOwnerName":{
          "shape":"ServicePrinciple",
          "documentation":"<p>The owner of the list, used only for lists that are not managed by you. For example, the managed domain list <code>AWSManagedDomainsMalwareDomainList</code> has the managed owner name <code>Route 53 Resolver DNS Firewall</code>.</p>"
        },
        "CreatorRequestId":{
          "shape":"CreatorRequestId",
          "documentation":"<p>A unique string defined by you to identify the request. This allows you to retry failed requests without the risk of running the operation twice. This can be any unique string, for example, a timestamp. </p>"
        },
        "CreationTime":{
          "shape":"Rfc3339TimeString",
          "documentation":"<p>The date and time that the domain list was created, in Unix time format and Coordinated Universal Time (UTC). </p>"
        },
        "ModificationTime":{
          "shape":"Rfc3339TimeString",
          "documentation":"<p>The date and time that the domain list was last modified, in Unix time format and Coordinated Universal Time (UTC). </p>"
        }
      },
      "documentation":"<p>High-level information about a list of firewall domains for use in a <a>FirewallRule</a>. This is returned by <a>GetFirewallDomainList</a>.</p> <p>To retrieve the domains that are defined for this domain list, call <a>ListFirewallDomains</a>.</p>"
    },
    "FirewallDomainListMetadata":{
      "type":"structure",
      "members":{
        "Id":{
          "shape":"ResourceId",
          "documentation":"<p>The ID of the domain list. </p>"
        },
        "Arn":{
          "shape":"Arn",
          "documentation":"<p>The Amazon Resource Name (ARN) of the firewall domain list metadata.</p>"
        },
        "Name":{
          "shape":"Name",
          "documentation":"<p>The name of the domain list. </p>"
        },
        "CreatorRequestId":{
          "shape":"CreatorRequestId",
          "documentation":"<p>A unique string defined by you to identify the request. This allows you to retry failed requests without the risk of running the operation twice. This can be any unique string, for example, a timestamp. </p>"
        },
        "ManagedOwnerName":{
          "shape":"ServicePrinciple",
          "documentation":"<p>The owner of the list, used only for lists that are not managed by you. For example, the managed domain list <code>AWSManagedDomainsMalwareDomainList</code> has the managed owner name <code>Route 53 Resolver DNS Firewall</code>.</p>"
        }
      },
      "documentation":"<p>Minimal high-level information for a firewall domain list. The action <a>ListFirewallDomainLists</a> returns an array of these objects. </p> <p>To retrieve full information for a firewall domain list, call <a>GetFirewallDomainList</a> and <a>ListFirewallDomains</a>.</p>"
    },
    "FirewallDomainListMetadataList":{
      "type":"list",
      "member":{"shape":"FirewallDomainListMetadata"}
    },
    "FirewallDomainListStatus":{
      "type":"string",
      "enum":[
        "COMPLETE",
        "COMPLETE_IMPORT_FAILED",
        "IMPORTING",
        "DELETING",
        "UPDATING"
      ]
    },
    "FirewallDomainName":{
      "type":"string",
      "max":255,
      "min":1
    },
    "FirewallDomainRedirectionAction":{
      "type":"string",
      "enum":[
        "INSPECT_REDIRECTION_DOMAIN",
        "TRUST_REDIRECTION_DOMAIN"
      ]
    },
    "FirewallDomainUpdateOperation":{
      "type":"string",
      "enum":[
        "ADD",
        "REMOVE",
        "REPLACE"
      ]
    },
    "FirewallDomains":{
      "type":"list",
      "member":{"shape":"FirewallDomainName"}
    },
    "FirewallFailOpenStatus":{
      "type":"string",
      "enum":[
        "ENABLED",
        "DISABLED",
        "USE_LOCAL_RESOURCE_SETTING"
      ]
    },
    "FirewallRule":{
      "type":"structure",
      "members":{
        "FirewallRuleGroupId":{
          "shape":"ResourceId",
          "documentation":"<p>The unique identifier of the firewall rule group of the rule. </p>"
        },
        "FirewallDomainListId":{
          "shape":"ResourceId",
          "documentation":"<p>The ID of the domain list that's used in the rule. </p>"
        },
        "Name":{
          "shape":"Name",
          "documentation":"<p>The name of the rule. </p>"
        },
        "Priority":{
          "shape":"Priority",
          "documentation":"<p>The priority of the rule in the rule group. This value must be unique within the rule group. DNS Firewall processes the rules in a rule group by order of priority, starting from the lowest setting.</p>"
        },
        "Action":{
          "shape":"Action",
          "documentation":"<p>The action that DNS Firewall should take on a DNS query when it matches one of the domains in the rule's domain list:</p> <ul> <li> <p> <code>ALLOW</code> - Permit the request to go through.</p> </li> <li> <p> <code>ALERT</code> - Permit the request to go through but send an alert to the logs.</p> </li> <li> <p> <code>BLOCK</code> - Disallow the request. If this is specified, additional handling details are provided in the rule's <code>BlockResponse</code> setting. </p> </li> </ul>"
        },
        "BlockResponse":{
          "shape":"BlockResponse",
          "documentation":"<p>The way that you want DNS Firewall to block the request. Used for the rule action setting <code>BLOCK</code>.</p> <ul> <li> <p> <code>NODATA</code> - Respond indicating that the query was successful, but no response is available for it.</p> </li> <li> <p> <code>NXDOMAIN</code> - Respond indicating that the domain name that's in the query doesn't exist.</p> </li> <li> <p> <code>OVERRIDE</code> - Provide a custom override in the response. This option requires custom handling details in the rule's <code>BlockOverride*</code> settings. </p> </li> </ul>"
        },
        "BlockOverrideDomain":{
          "shape":"BlockOverrideDomain",
          "documentation":"<p>The custom DNS record to send back in response to the query. Used for the rule action <code>BLOCK</code> with a <code>BlockResponse</code> setting of <code>OVERRIDE</code>.</p>"
        },
        "BlockOverrideDnsType":{
          "shape":"BlockOverrideDnsType",
          "documentation":"<p>The DNS record's type. This determines the format of the record value that you provided in <code>BlockOverrideDomain</code>. Used for the rule action <code>BLOCK</code> with a <code>BlockResponse</code> setting of <code>OVERRIDE</code>.</p>"
        },
        "BlockOverrideTtl":{
          "shape":"Unsigned",
          "documentation":"<p>The recommended amount of time, in seconds, for the DNS resolver or web browser to cache the provided override record. Used for the rule action <code>BLOCK</code> with a <code>BlockResponse</code> setting of <code>OVERRIDE</code>.</p>"
        },
        "CreatorRequestId":{
          "shape":"CreatorRequestId",
          "documentation":"<p>A unique string defined by you to identify the request. This allows you to retry failed requests without the risk of executing the operation twice. This can be any unique string, for example, a timestamp. </p>"
        },
        "CreationTime":{
          "shape":"Rfc3339TimeString",
          "documentation":"<p>The date and time that the rule was created, in Unix time format and Coordinated Universal Time (UTC). </p>"
        },
        "ModificationTime":{
          "shape":"Rfc3339TimeString",
          "documentation":"<p>The date and time that the rule was last modified, in Unix time format and Coordinated Universal Time (UTC).</p>"
        },
        "FirewallDomainRedirectionAction":{
          "shape":"FirewallDomainRedirectionAction",
<<<<<<< HEAD
          "documentation":"<p> How you want the the rule to evaluate DNS redirection in the DNS redirection chain, such as CNAME, DNAME, ot ALIAS. </p> <p> <code>Inspect_Redirection_Domain </code>(Default) inspects all domains in the redirection chain. The individual domains in the redirection chain must be added to the allow domain list.</p> <p> <code>Trust_Redirection_Domain </code> inspects only the first domain in the redirection chain. You don't need to add the subsequent domains in the domain in the redirection list to the domain alloww list.</p>"
=======
          "documentation":"<p> How you want the the rule to evaluate DNS redirection in the DNS redirection chain, such as CNAME or DNAME. </p> <p> <code>Inspect_Redirection_Domain </code>(Default) inspects all domains in the redirection chain. The individual domains in the redirection chain must be added to the domain list.</p> <p> <code>Trust_Redirection_Domain </code> inspects only the first domain in the redirection chain. You don't need to add the subsequent domains in the domain in the redirection list to the domain list.</p>"
>>>>>>> 9be3d6f6
        },
        "Qtype":{
          "shape":"Qtype",
          "documentation":"<p> The DNS query type you want the rule to evaluate. Allowed values are; </p> <ul> <li> <p> A: Returns an IPv4 address.</p> </li> <li> <p>AAAA: Returns an Ipv6 address.</p> </li> <li> <p>CAA: Restricts CAs that can create SSL/TLS certifications for the domain.</p> </li> <li> <p>CNAME: Returns another domain name.</p> </li> <li> <p>DS: Record that identifies the DNSSEC signing key of a delegated zone.</p> </li> <li> <p>MX: Specifies mail servers.</p> </li> <li> <p>NAPTR: Regular-expression-based rewriting of domain names.</p> </li> <li> <p>NS: Authoritative name servers.</p> </li> <li> <p>PTR: Maps an IP address to a domain name.</p> </li> <li> <p>SOA: Start of authority record for the zone.</p> </li> <li> <p>SPF: Lists the servers authorized to send emails from a domain.</p> </li> <li> <p>SRV: Application specific values that identify servers.</p> </li> <li> <p>TXT: Verifies email senders and application-specific values.</p> </li> <li> <p>A query type you define by using the DNS type ID, for example 28 for AAAA. The values must be defined as TYPENUMBER, where the NUMBER can be 1-65334, for example, TYPE28. For more information, see <a href=\"https://en.wikipedia.org/wiki/List_of_DNS_record_types\">List of DNS record types</a>.</p> </li> </ul>"
        }
      },
      "documentation":"<p>A single firewall rule in a rule group.</p>"
    },
    "FirewallRuleGroup":{
      "type":"structure",
      "members":{
        "Id":{
          "shape":"ResourceId",
          "documentation":"<p>The ID of the rule group. </p>"
        },
        "Arn":{
          "shape":"Arn",
          "documentation":"<p>The ARN (Amazon Resource Name) of the rule group.</p>"
        },
        "Name":{
          "shape":"Name",
          "documentation":"<p>The name of the rule group.</p>"
        },
        "RuleCount":{
          "shape":"Unsigned",
          "documentation":"<p>The number of rules in the rule group.</p>"
        },
        "Status":{
          "shape":"FirewallRuleGroupStatus",
          "documentation":"<p>The status of the domain list. </p>"
        },
        "StatusMessage":{
          "shape":"StatusMessage",
          "documentation":"<p>Additional information about the status of the rule group, if available.</p>"
        },
        "OwnerId":{
          "shape":"AccountId",
          "documentation":"<p>The Amazon Web Services account ID for the account that created the rule group. When a rule group is shared with your account, this is the account that has shared the rule group with you. </p>"
        },
        "CreatorRequestId":{
          "shape":"CreatorRequestId",
          "documentation":"<p>A unique string defined by you to identify the request. This allows you to retry failed requests without the risk of running the operation twice. This can be any unique string, for example, a timestamp. </p>"
        },
        "ShareStatus":{
          "shape":"ShareStatus",
          "documentation":"<p>Whether the rule group is shared with other Amazon Web Services accounts, or was shared with the current account by another Amazon Web Services account. Sharing is configured through Resource Access Manager (RAM).</p>"
        },
        "CreationTime":{
          "shape":"Rfc3339TimeString",
          "documentation":"<p>The date and time that the rule group was created, in Unix time format and Coordinated Universal Time (UTC). </p>"
        },
        "ModificationTime":{
          "shape":"Rfc3339TimeString",
          "documentation":"<p>The date and time that the rule group was last modified, in Unix time format and Coordinated Universal Time (UTC).</p>"
        }
      },
      "documentation":"<p>High-level information for a firewall rule group. A firewall rule group is a collection of rules that DNS Firewall uses to filter DNS network traffic for a VPC. To retrieve the rules for the rule group, call <a>ListFirewallRules</a>.</p>"
    },
    "FirewallRuleGroupAssociation":{
      "type":"structure",
      "members":{
        "Id":{
          "shape":"ResourceId",
          "documentation":"<p>The identifier for the association.</p>"
        },
        "Arn":{
          "shape":"Arn",
          "documentation":"<p>The Amazon Resource Name (ARN) of the firewall rule group association.</p>"
        },
        "FirewallRuleGroupId":{
          "shape":"ResourceId",
          "documentation":"<p>The unique identifier of the firewall rule group. </p>"
        },
        "VpcId":{
          "shape":"ResourceId",
          "documentation":"<p>The unique identifier of the VPC that is associated with the rule group. </p>"
        },
        "Name":{
          "shape":"Name",
          "documentation":"<p>The name of the association.</p>"
        },
        "Priority":{
          "shape":"Priority",
          "documentation":"<p>The setting that determines the processing order of the rule group among the rule groups that are associated with a single VPC. DNS Firewall filters VPC traffic starting from rule group with the lowest numeric priority setting. </p>"
        },
        "MutationProtection":{
          "shape":"MutationProtectionStatus",
          "documentation":"<p>If enabled, this setting disallows modification or removal of the association, to help prevent against accidentally altering DNS firewall protections. </p>"
        },
        "ManagedOwnerName":{
          "shape":"ServicePrinciple",
          "documentation":"<p>The owner of the association, used only for associations that are not managed by you. If you use Firewall Manager to manage your DNS Firewalls, then this reports Firewall Manager as the managed owner.</p>"
        },
        "Status":{
          "shape":"FirewallRuleGroupAssociationStatus",
          "documentation":"<p>The current status of the association.</p>"
        },
        "StatusMessage":{
          "shape":"StatusMessage",
          "documentation":"<p>Additional information about the status of the response, if available.</p>"
        },
        "CreatorRequestId":{
          "shape":"CreatorRequestId",
          "documentation":"<p>A unique string defined by you to identify the request. This allows you to retry failed requests without the risk of running the operation twice. This can be any unique string, for example, a timestamp. </p>"
        },
        "CreationTime":{
          "shape":"Rfc3339TimeString",
          "documentation":"<p>The date and time that the association was created, in Unix time format and Coordinated Universal Time (UTC). </p>"
        },
        "ModificationTime":{
          "shape":"Rfc3339TimeString",
          "documentation":"<p>The date and time that the association was last modified, in Unix time format and Coordinated Universal Time (UTC).</p>"
        }
      },
      "documentation":"<p>An association between a firewall rule group and a VPC, which enables DNS filtering for the VPC. </p>"
    },
    "FirewallRuleGroupAssociationStatus":{
      "type":"string",
      "enum":[
        "COMPLETE",
        "DELETING",
        "UPDATING"
      ]
    },
    "FirewallRuleGroupAssociations":{
      "type":"list",
      "member":{"shape":"FirewallRuleGroupAssociation"}
    },
    "FirewallRuleGroupMetadata":{
      "type":"structure",
      "members":{
        "Id":{
          "shape":"ResourceId",
          "documentation":"<p>The ID of the rule group. </p>"
        },
        "Arn":{
          "shape":"Arn",
          "documentation":"<p>The ARN (Amazon Resource Name) of the rule group.</p>"
        },
        "Name":{
          "shape":"Name",
          "documentation":"<p>The name of the rule group.</p>"
        },
        "OwnerId":{
          "shape":"AccountId",
          "documentation":"<p>The Amazon Web Services account ID for the account that created the rule group. When a rule group is shared with your account, this is the account that has shared the rule group with you. </p>"
        },
        "CreatorRequestId":{
          "shape":"CreatorRequestId",
          "documentation":"<p>A unique string defined by you to identify the request. This allows you to retry failed requests without the risk of running the operation twice. This can be any unique string, for example, a timestamp. </p>"
        },
        "ShareStatus":{
          "shape":"ShareStatus",
          "documentation":"<p>Whether the rule group is shared with other Amazon Web Services accounts, or was shared with the current account by another Amazon Web Services account. Sharing is configured through Resource Access Manager (RAM).</p>"
        }
      },
      "documentation":"<p>Minimal high-level information for a firewall rule group. The action <a>ListFirewallRuleGroups</a> returns an array of these objects. </p> <p>To retrieve full information for a firewall rule group, call <a>GetFirewallRuleGroup</a> and <a>ListFirewallRules</a>.</p>"
    },
    "FirewallRuleGroupMetadataList":{
      "type":"list",
      "member":{"shape":"FirewallRuleGroupMetadata"}
    },
    "FirewallRuleGroupPolicy":{
      "type":"string",
      "max":30000
    },
    "FirewallRuleGroupStatus":{
      "type":"string",
      "enum":[
        "COMPLETE",
        "DELETING",
        "UPDATING"
      ]
    },
    "FirewallRules":{
      "type":"list",
      "member":{"shape":"FirewallRule"}
    },
    "GetFirewallConfigRequest":{
      "type":"structure",
      "required":["ResourceId"],
      "members":{
        "ResourceId":{
          "shape":"ResourceId",
          "documentation":"<p>The ID of the VPC from Amazon VPC that the configuration is for.</p>"
        }
      }
    },
    "GetFirewallConfigResponse":{
      "type":"structure",
      "members":{
        "FirewallConfig":{
          "shape":"FirewallConfig",
          "documentation":"<p>Configuration of the firewall behavior provided by DNS Firewall for a single VPC from AmazonVPC. </p>"
        }
      }
    },
    "GetFirewallDomainListRequest":{
      "type":"structure",
      "required":["FirewallDomainListId"],
      "members":{
        "FirewallDomainListId":{
          "shape":"ResourceId",
          "documentation":"<p>The ID of the domain list. </p>"
        }
      }
    },
    "GetFirewallDomainListResponse":{
      "type":"structure",
      "members":{
        "FirewallDomainList":{
          "shape":"FirewallDomainList",
          "documentation":"<p>The domain list that you requested. </p>"
        }
      }
    },
    "GetFirewallRuleGroupAssociationRequest":{
      "type":"structure",
      "required":["FirewallRuleGroupAssociationId"],
      "members":{
        "FirewallRuleGroupAssociationId":{
          "shape":"ResourceId",
          "documentation":"<p>The identifier of the <a>FirewallRuleGroupAssociation</a>. </p>"
        }
      }
    },
    "GetFirewallRuleGroupAssociationResponse":{
      "type":"structure",
      "members":{
        "FirewallRuleGroupAssociation":{
          "shape":"FirewallRuleGroupAssociation",
          "documentation":"<p>The association that you requested. </p>"
        }
      }
    },
    "GetFirewallRuleGroupPolicyRequest":{
      "type":"structure",
      "required":["Arn"],
      "members":{
        "Arn":{
          "shape":"Arn",
          "documentation":"<p>The ARN (Amazon Resource Name) for the rule group.</p>"
        }
      }
    },
    "GetFirewallRuleGroupPolicyResponse":{
      "type":"structure",
      "members":{
        "FirewallRuleGroupPolicy":{
          "shape":"FirewallRuleGroupPolicy",
          "documentation":"<p>The Identity and Access Management (Amazon Web Services IAM) policy for sharing the specified rule group. You can use the policy to share the rule group using Resource Access Manager (RAM). </p>"
        }
      }
    },
    "GetFirewallRuleGroupRequest":{
      "type":"structure",
      "required":["FirewallRuleGroupId"],
      "members":{
        "FirewallRuleGroupId":{
          "shape":"ResourceId",
          "documentation":"<p>The unique identifier of the firewall rule group. </p>"
        }
      }
    },
    "GetFirewallRuleGroupResponse":{
      "type":"structure",
      "members":{
        "FirewallRuleGroup":{
          "shape":"FirewallRuleGroup",
          "documentation":"<p>A collection of rules used to filter DNS network traffic. </p>"
        }
      }
    },
    "GetOutpostResolverRequest":{
      "type":"structure",
      "required":["Id"],
      "members":{
        "Id":{
          "shape":"ResourceId",
          "documentation":"<p>The ID of the Resolver on the Outpost.</p>"
        }
      }
    },
    "GetOutpostResolverResponse":{
      "type":"structure",
      "members":{
        "OutpostResolver":{
          "shape":"OutpostResolver",
          "documentation":"<p>Information about the <code>GetOutpostResolver</code> request, including the status of the request.</p>"
        }
      }
    },
    "GetResolverConfigRequest":{
      "type":"structure",
      "required":["ResourceId"],
      "members":{
        "ResourceId":{
          "shape":"ResourceId",
          "documentation":"<p>Resource ID of the Amazon VPC that you want to get information about.</p>"
        }
      }
    },
    "GetResolverConfigResponse":{
      "type":"structure",
      "members":{
        "ResolverConfig":{
          "shape":"ResolverConfig",
          "documentation":"<p>Information about the behavior configuration of Route 53 Resolver behavior for the VPC you specified in the <code>GetResolverConfig</code> request.</p>"
        }
      }
    },
    "GetResolverDnssecConfigRequest":{
      "type":"structure",
      "required":["ResourceId"],
      "members":{
        "ResourceId":{
          "shape":"ResourceId",
          "documentation":"<p>The ID of the virtual private cloud (VPC) for the DNSSEC validation status.</p>"
        }
      }
    },
    "GetResolverDnssecConfigResponse":{
      "type":"structure",
      "members":{
        "ResolverDNSSECConfig":{
          "shape":"ResolverDnssecConfig",
          "documentation":"<p>The information about a configuration for DNSSEC validation.</p>"
        }
      }
    },
    "GetResolverEndpointRequest":{
      "type":"structure",
      "required":["ResolverEndpointId"],
      "members":{
        "ResolverEndpointId":{
          "shape":"ResourceId",
          "documentation":"<p>The ID of the Resolver endpoint that you want to get information about.</p>"
        }
      }
    },
    "GetResolverEndpointResponse":{
      "type":"structure",
      "members":{
        "ResolverEndpoint":{
          "shape":"ResolverEndpoint",
          "documentation":"<p>Information about the Resolver endpoint that you specified in a <code>GetResolverEndpoint</code> request.</p>"
        }
      }
    },
    "GetResolverQueryLogConfigAssociationRequest":{
      "type":"structure",
      "required":["ResolverQueryLogConfigAssociationId"],
      "members":{
        "ResolverQueryLogConfigAssociationId":{
          "shape":"ResourceId",
          "documentation":"<p>The ID of the Resolver query logging configuration association that you want to get information about.</p>"
        }
      }
    },
    "GetResolverQueryLogConfigAssociationResponse":{
      "type":"structure",
      "members":{
        "ResolverQueryLogConfigAssociation":{
          "shape":"ResolverQueryLogConfigAssociation",
          "documentation":"<p>Information about the Resolver query logging configuration association that you specified in a <code>GetQueryLogConfigAssociation</code> request.</p>"
        }
      }
    },
    "GetResolverQueryLogConfigPolicyRequest":{
      "type":"structure",
      "required":["Arn"],
      "members":{
        "Arn":{
          "shape":"Arn",
          "documentation":"<p>The ARN of the query logging configuration that you want to get the query logging policy for.</p>"
        }
      }
    },
    "GetResolverQueryLogConfigPolicyResponse":{
      "type":"structure",
      "members":{
        "ResolverQueryLogConfigPolicy":{
          "shape":"ResolverQueryLogConfigPolicy",
          "documentation":"<p>Information about the query logging policy for the query logging configuration that you specified in a <code>GetResolverQueryLogConfigPolicy</code> request.</p>"
        }
      }
    },
    "GetResolverQueryLogConfigRequest":{
      "type":"structure",
      "required":["ResolverQueryLogConfigId"],
      "members":{
        "ResolverQueryLogConfigId":{
          "shape":"ResourceId",
          "documentation":"<p>The ID of the Resolver query logging configuration that you want to get information about.</p>"
        }
      }
    },
    "GetResolverQueryLogConfigResponse":{
      "type":"structure",
      "members":{
        "ResolverQueryLogConfig":{
          "shape":"ResolverQueryLogConfig",
          "documentation":"<p>Information about the Resolver query logging configuration that you specified in a <code>GetQueryLogConfig</code> request.</p>"
        }
      }
    },
    "GetResolverRuleAssociationRequest":{
      "type":"structure",
      "required":["ResolverRuleAssociationId"],
      "members":{
        "ResolverRuleAssociationId":{
          "shape":"ResourceId",
          "documentation":"<p>The ID of the Resolver rule association that you want to get information about.</p>"
        }
      }
    },
    "GetResolverRuleAssociationResponse":{
      "type":"structure",
      "members":{
        "ResolverRuleAssociation":{
          "shape":"ResolverRuleAssociation",
          "documentation":"<p>Information about the Resolver rule association that you specified in a <code>GetResolverRuleAssociation</code> request.</p>"
        }
      }
    },
    "GetResolverRulePolicyRequest":{
      "type":"structure",
      "required":["Arn"],
      "members":{
        "Arn":{
          "shape":"Arn",
          "documentation":"<p>The ID of the Resolver rule that you want to get the Resolver rule policy for.</p>"
        }
      }
    },
    "GetResolverRulePolicyResponse":{
      "type":"structure",
      "members":{
        "ResolverRulePolicy":{
          "shape":"ResolverRulePolicy",
          "documentation":"<p>The Resolver rule policy for the rule that you specified in a <code>GetResolverRulePolicy</code> request.</p>"
        }
      }
    },
    "GetResolverRuleRequest":{
      "type":"structure",
      "required":["ResolverRuleId"],
      "members":{
        "ResolverRuleId":{
          "shape":"ResourceId",
          "documentation":"<p>The ID of the Resolver rule that you want to get information about.</p>"
        }
      }
    },
    "GetResolverRuleResponse":{
      "type":"structure",
      "members":{
        "ResolverRule":{
          "shape":"ResolverRule",
          "documentation":"<p>Information about the Resolver rule that you specified in a <code>GetResolverRule</code> request.</p>"
        }
      }
    },
    "ImportFirewallDomainsRequest":{
      "type":"structure",
      "required":[
        "FirewallDomainListId",
        "Operation",
        "DomainFileUrl"
      ],
      "members":{
        "FirewallDomainListId":{
          "shape":"ResourceId",
          "documentation":"<p>The ID of the domain list that you want to modify with the import operation.</p>"
        },
        "Operation":{
          "shape":"FirewallDomainImportOperation",
          "documentation":"<p>What you want DNS Firewall to do with the domains that are listed in the file. This must be set to <code>REPLACE</code>, which updates the domain list to exactly match the list in the file. </p>"
        },
        "DomainFileUrl":{
          "shape":"DomainListFileUrl",
          "documentation":"<p>The fully qualified URL or URI of the file stored in Amazon Simple Storage Service (Amazon S3) that contains the list of domains to import.</p> <p>The file must be in an S3 bucket that's in the same Region as your DNS Firewall. The file must be a text file and must contain a single domain per line.</p>"
        }
      }
    },
    "ImportFirewallDomainsResponse":{
      "type":"structure",
      "members":{
        "Id":{
          "shape":"ResourceId",
          "documentation":"<p>The Id of the firewall domain list that DNS Firewall just updated.</p>"
        },
        "Name":{
          "shape":"Name",
          "documentation":"<p>The name of the domain list. </p>"
        },
        "Status":{
          "shape":"FirewallDomainListStatus",
          "documentation":"<p>Status of the import request.</p>"
        },
        "StatusMessage":{
          "shape":"StatusMessage",
          "documentation":"<p>Additional information about the status of the list, if available.</p>"
        }
      }
    },
    "InstanceCount":{"type":"integer"},
    "InternalServiceErrorException":{
      "type":"structure",
      "members":{
        "Message":{"shape":"ExceptionMessage"}
      },
      "documentation":"<p>We encountered an unknown error. Try again in a few minutes.</p>",
      "exception":true
    },
    "InvalidNextTokenException":{
      "type":"structure",
      "members":{
        "Message":{"shape":"String"}
      },
      "documentation":"<p>The value that you specified for <code>NextToken</code> in a <code>List</code> request isn't valid.</p>",
      "exception":true
    },
    "InvalidParameterException":{
      "type":"structure",
      "required":["Message"],
      "members":{
        "Message":{"shape":"ExceptionMessage"},
        "FieldName":{
          "shape":"String",
          "documentation":"<p>For an <code>InvalidParameterException</code> error, the name of the parameter that's invalid.</p>"
        }
      },
      "documentation":"<p>One or more parameters in this request are not valid.</p>",
      "exception":true
    },
    "InvalidPolicyDocument":{
      "type":"structure",
      "members":{
        "Message":{"shape":"ExceptionMessage"}
      },
      "documentation":"<p>The specified Resolver rule policy is invalid.</p>",
      "exception":true
    },
    "InvalidRequestException":{
      "type":"structure",
      "members":{
        "Message":{"shape":"ExceptionMessage"}
      },
      "documentation":"<p>The request is invalid.</p>",
      "exception":true
    },
    "InvalidTagException":{
      "type":"structure",
      "members":{
        "Message":{"shape":"ExceptionMessage"}
      },
      "documentation":"<p>The specified tag is invalid.</p>",
      "exception":true
    },
    "Ip":{
      "type":"string",
      "max":36,
      "min":7
    },
    "IpAddressCount":{"type":"integer"},
    "IpAddressRequest":{
      "type":"structure",
      "required":["SubnetId"],
      "members":{
        "SubnetId":{
          "shape":"SubnetId",
          "documentation":"<p>The ID of the subnet that contains the IP address. </p>"
        },
        "Ip":{
          "shape":"Ip",
          "documentation":"<p>The IPv4 address that you want to use for DNS queries.</p>",
          "box":true
        },
        "Ipv6":{
          "shape":"Ipv6",
          "documentation":"<p> The IPv6 address that you want to use for DNS queries. </p>",
          "box":true
        }
      },
      "documentation":"<p>In a <a href=\"https://docs.aws.amazon.com/Route53/latest/APIReference/API_route53resolver_CreateResolverEndpoint.html\">CreateResolverEndpoint</a> request, the IP address that DNS queries originate from (for outbound endpoints) or that you forward DNS queries to (for inbound endpoints). <code>IpAddressRequest</code> also includes the ID of the subnet that contains the IP address.</p>"
    },
    "IpAddressResponse":{
      "type":"structure",
      "members":{
        "IpId":{
          "shape":"ResourceId",
          "documentation":"<p>The ID of one IP address.</p>"
        },
        "SubnetId":{
          "shape":"SubnetId",
          "documentation":"<p>The ID of one subnet.</p>"
        },
        "Ip":{
          "shape":"Ip",
          "documentation":"<p>One IPv4 address that the Resolver endpoint uses for DNS queries.</p>"
        },
        "Ipv6":{
          "shape":"Ipv6",
          "documentation":"<p> One IPv6 address that the Resolver endpoint uses for DNS queries. </p>"
        },
        "Status":{
          "shape":"IpAddressStatus",
          "documentation":"<p>A status code that gives the current status of the request.</p>"
        },
        "StatusMessage":{
          "shape":"StatusMessage",
          "documentation":"<p>A message that provides additional information about the status of the request.</p>"
        },
        "CreationTime":{
          "shape":"Rfc3339TimeString",
          "documentation":"<p>The date and time that the IP address was created, in Unix time format and Coordinated Universal Time (UTC).</p>"
        },
        "ModificationTime":{
          "shape":"Rfc3339TimeString",
          "documentation":"<p>The date and time that the IP address was last modified, in Unix time format and Coordinated Universal Time (UTC).</p>"
        }
      },
      "documentation":"<p>In the response to a <a href=\"https://docs.aws.amazon.com/Route53/latest/APIReference/API_route53resolver_GetResolverEndpoint.html\">GetResolverEndpoint</a> request, information about the IP addresses that the Resolver endpoint uses for DNS queries.</p>"
    },
    "IpAddressStatus":{
      "type":"string",
      "enum":[
        "CREATING",
        "FAILED_CREATION",
        "ATTACHING",
        "ATTACHED",
        "REMAP_DETACHING",
        "REMAP_ATTACHING",
        "DETACHING",
        "FAILED_RESOURCE_GONE",
        "DELETING",
        "DELETE_FAILED_FAS_EXPIRED",
        "UPDATING",
        "UPDATE_FAILED"
      ]
    },
    "IpAddressUpdate":{
      "type":"structure",
      "members":{
        "IpId":{
          "shape":"ResourceId",
          "documentation":"<p> <i>Only when removing an IP address from a Resolver endpoint</i>: The ID of the IP address that you want to remove. To get this ID, use <a href=\"https://docs.aws.amazon.com/Route53/latest/APIReference/API_route53resolver_GetResolverEndpoint.html\">GetResolverEndpoint</a>.</p>",
          "box":true
        },
        "SubnetId":{
          "shape":"SubnetId",
          "documentation":"<p>The ID of the subnet that includes the IP address that you want to update. To get this ID, use <a href=\"https://docs.aws.amazon.com/Route53/latest/APIReference/API_route53resolver_GetResolverEndpoint.html\">GetResolverEndpoint</a>.</p>",
          "box":true
        },
        "Ip":{
          "shape":"Ip",
          "documentation":"<p>The new IPv4 address.</p>",
          "box":true
        },
        "Ipv6":{
          "shape":"Ipv6",
          "documentation":"<p> The new IPv6 address. </p>",
          "box":true
        }
      },
      "documentation":"<p>In an <a href=\"https://docs.aws.amazon.com/Route53/latest/APIReference/API_route53resolver_UpdateResolverEndpoint.html\">UpdateResolverEndpoint</a> request, information about an IP address to update.</p>"
    },
    "IpAddressesRequest":{
      "type":"list",
      "member":{"shape":"IpAddressRequest"},
      "max":20,
      "min":2
    },
    "IpAddressesResponse":{
      "type":"list",
      "member":{"shape":"IpAddressResponse"}
    },
    "Ipv6":{
      "type":"string",
      "max":39,
      "min":7
    },
    "LimitExceededException":{
      "type":"structure",
      "members":{
        "Message":{"shape":"String"},
        "ResourceType":{
          "shape":"String",
          "documentation":"<p>For a <code>LimitExceededException</code> error, the type of resource that exceeded the current limit.</p>"
        }
      },
      "documentation":"<p>The request caused one or more limits to be exceeded.</p>",
      "exception":true
    },
    "ListDomainMaxResults":{
      "type":"integer",
      "max":5000,
      "min":1
    },
    "ListFirewallConfigsMaxResult":{
      "type":"integer",
      "max":10,
      "min":5
    },
    "ListFirewallConfigsRequest":{
      "type":"structure",
      "members":{
        "MaxResults":{
          "shape":"ListFirewallConfigsMaxResult",
          "documentation":"<p>The maximum number of objects that you want Resolver to return for this request. If more objects are available, in the response, Resolver provides a <code>NextToken</code> value that you can use in a subsequent call to get the next batch of objects.</p> <p>If you don't specify a value for <code>MaxResults</code>, Resolver returns up to 100 objects. </p>",
          "box":true
        },
        "NextToken":{
          "shape":"NextToken",
          "documentation":"<p>For the first call to this list request, omit this value.</p> <p>When you request a list of objects, Resolver returns at most the number of objects specified in <code>MaxResults</code>. If more objects are available for retrieval, Resolver returns a <code>NextToken</code> value in the response. To retrieve the next batch of objects, use the token that was returned for the prior request in your next request.</p>",
          "box":true
        }
      }
    },
    "ListFirewallConfigsResponse":{
      "type":"structure",
      "members":{
        "NextToken":{
          "shape":"NextToken",
          "documentation":"<p>If objects are still available for retrieval, Resolver returns this token in the response. To retrieve the next batch of objects, provide this token in your next request.</p>"
        },
        "FirewallConfigs":{
          "shape":"FirewallConfigList",
          "documentation":"<p>The configurations for the firewall behavior provided by DNS Firewall for VPCs from Amazon Virtual Private Cloud (Amazon VPC). </p>"
        }
      }
    },
    "ListFirewallDomainListsRequest":{
      "type":"structure",
      "members":{
        "MaxResults":{
          "shape":"MaxResults",
          "documentation":"<p>The maximum number of objects that you want Resolver to return for this request. If more objects are available, in the response, Resolver provides a <code>NextToken</code> value that you can use in a subsequent call to get the next batch of objects.</p> <p>If you don't specify a value for <code>MaxResults</code>, Resolver returns up to 100 objects. </p>",
          "box":true
        },
        "NextToken":{
          "shape":"NextToken",
          "documentation":"<p>For the first call to this list request, omit this value.</p> <p>When you request a list of objects, Resolver returns at most the number of objects specified in <code>MaxResults</code>. If more objects are available for retrieval, Resolver returns a <code>NextToken</code> value in the response. To retrieve the next batch of objects, use the token that was returned for the prior request in your next request.</p>",
          "box":true
        }
      }
    },
    "ListFirewallDomainListsResponse":{
      "type":"structure",
      "members":{
        "NextToken":{
          "shape":"NextToken",
          "documentation":"<p>If objects are still available for retrieval, Resolver returns this token in the response. To retrieve the next batch of objects, provide this token in your next request.</p>"
        },
        "FirewallDomainLists":{
          "shape":"FirewallDomainListMetadataList",
          "documentation":"<p>A list of the domain lists that you have defined. </p> <p>This might be a partial list of the domain lists that you've defined. For information, see <code>MaxResults</code>. </p>"
        }
      }
    },
    "ListFirewallDomainsRequest":{
      "type":"structure",
      "required":["FirewallDomainListId"],
      "members":{
        "FirewallDomainListId":{
          "shape":"ResourceId",
          "documentation":"<p>The ID of the domain list whose domains you want to retrieve. </p>"
        },
        "MaxResults":{
          "shape":"ListDomainMaxResults",
          "documentation":"<p>The maximum number of objects that you want Resolver to return for this request. If more objects are available, in the response, Resolver provides a <code>NextToken</code> value that you can use in a subsequent call to get the next batch of objects.</p> <p>If you don't specify a value for <code>MaxResults</code>, Resolver returns up to 100 objects. </p>",
          "box":true
        },
        "NextToken":{
          "shape":"NextToken",
          "documentation":"<p>For the first call to this list request, omit this value.</p> <p>When you request a list of objects, Resolver returns at most the number of objects specified in <code>MaxResults</code>. If more objects are available for retrieval, Resolver returns a <code>NextToken</code> value in the response. To retrieve the next batch of objects, use the token that was returned for the prior request in your next request.</p>",
          "box":true
        }
      }
    },
    "ListFirewallDomainsResponse":{
      "type":"structure",
      "members":{
        "NextToken":{
          "shape":"NextToken",
          "documentation":"<p>If objects are still available for retrieval, Resolver returns this token in the response. To retrieve the next batch of objects, provide this token in your next request.</p>"
        },
        "Domains":{
          "shape":"FirewallDomains",
          "documentation":"<p>A list of the domains in the firewall domain list. </p> <p>This might be a partial list of the domains that you've defined in the domain list. For information, see <code>MaxResults</code>. </p>"
        }
      }
    },
    "ListFirewallRuleGroupAssociationsRequest":{
      "type":"structure",
      "members":{
        "FirewallRuleGroupId":{
          "shape":"ResourceId",
          "documentation":"<p>The unique identifier of the firewall rule group that you want to retrieve the associations for. Leave this blank to retrieve associations for any rule group. </p>",
          "box":true
        },
        "VpcId":{
          "shape":"ResourceId",
          "documentation":"<p>The unique identifier of the VPC that you want to retrieve the associations for. Leave this blank to retrieve associations for any VPC. </p>",
          "box":true
        },
        "Priority":{
          "shape":"Priority",
          "documentation":"<p>The setting that determines the processing order of the rule group among the rule groups that are associated with a single VPC. DNS Firewall filters VPC traffic starting from the rule group with the lowest numeric priority setting. </p>",
          "box":true
        },
        "Status":{
          "shape":"FirewallRuleGroupAssociationStatus",
          "documentation":"<p>The association <code>Status</code> setting that you want DNS Firewall to filter on for the list. If you don't specify this, then DNS Firewall returns all associations, regardless of status.</p>",
          "box":true
        },
        "MaxResults":{
          "shape":"MaxResults",
          "documentation":"<p>The maximum number of objects that you want Resolver to return for this request. If more objects are available, in the response, Resolver provides a <code>NextToken</code> value that you can use in a subsequent call to get the next batch of objects.</p> <p>If you don't specify a value for <code>MaxResults</code>, Resolver returns up to 100 objects. </p>",
          "box":true
        },
        "NextToken":{
          "shape":"NextToken",
          "documentation":"<p>For the first call to this list request, omit this value.</p> <p>When you request a list of objects, Resolver returns at most the number of objects specified in <code>MaxResults</code>. If more objects are available for retrieval, Resolver returns a <code>NextToken</code> value in the response. To retrieve the next batch of objects, use the token that was returned for the prior request in your next request.</p>",
          "box":true
        }
      }
    },
    "ListFirewallRuleGroupAssociationsResponse":{
      "type":"structure",
      "members":{
        "NextToken":{
          "shape":"NextToken",
          "documentation":"<p>If objects are still available for retrieval, Resolver returns this token in the response. To retrieve the next batch of objects, provide this token in your next request.</p>"
        },
        "FirewallRuleGroupAssociations":{
          "shape":"FirewallRuleGroupAssociations",
          "documentation":"<p>A list of your firewall rule group associations.</p> <p>This might be a partial list of the associations that you have defined. For information, see <code>MaxResults</code>. </p>"
        }
      }
    },
    "ListFirewallRuleGroupsRequest":{
      "type":"structure",
      "members":{
        "MaxResults":{
          "shape":"MaxResults",
          "documentation":"<p>The maximum number of objects that you want Resolver to return for this request. If more objects are available, in the response, Resolver provides a <code>NextToken</code> value that you can use in a subsequent call to get the next batch of objects.</p> <p>If you don't specify a value for <code>MaxResults</code>, Resolver returns up to 100 objects. </p>",
          "box":true
        },
        "NextToken":{
          "shape":"NextToken",
          "documentation":"<p>For the first call to this list request, omit this value.</p> <p>When you request a list of objects, Resolver returns at most the number of objects specified in <code>MaxResults</code>. If more objects are available for retrieval, Resolver returns a <code>NextToken</code> value in the response. To retrieve the next batch of objects, use the token that was returned for the prior request in your next request.</p>",
          "box":true
        }
      }
    },
    "ListFirewallRuleGroupsResponse":{
      "type":"structure",
      "members":{
        "NextToken":{
          "shape":"NextToken",
          "documentation":"<p>If objects are still available for retrieval, Resolver returns this token in the response. To retrieve the next batch of objects, provide this token in your next request.</p>"
        },
        "FirewallRuleGroups":{
          "shape":"FirewallRuleGroupMetadataList",
          "documentation":"<p>A list of your firewall rule groups.</p> <p>This might be a partial list of the rule groups that you have defined. For information, see <code>MaxResults</code>. </p>"
        }
      }
    },
    "ListFirewallRulesRequest":{
      "type":"structure",
      "required":["FirewallRuleGroupId"],
      "members":{
        "FirewallRuleGroupId":{
          "shape":"ResourceId",
          "documentation":"<p>The unique identifier of the firewall rule group that you want to retrieve the rules for. </p>"
        },
        "Priority":{
          "shape":"Priority",
          "documentation":"<p>Optional additional filter for the rules to retrieve.</p> <p>The setting that determines the processing order of the rules in a rule group. DNS Firewall processes the rules in a rule group by order of priority, starting from the lowest setting.</p>",
          "box":true
        },
        "Action":{
          "shape":"Action",
          "documentation":"<p>Optional additional filter for the rules to retrieve.</p> <p>The action that DNS Firewall should take on a DNS query when it matches one of the domains in the rule's domain list:</p> <ul> <li> <p> <code>ALLOW</code> - Permit the request to go through.</p> </li> <li> <p> <code>ALERT</code> - Permit the request to go through but send an alert to the logs.</p> </li> <li> <p> <code>BLOCK</code> - Disallow the request. If this is specified, additional handling details are provided in the rule's <code>BlockResponse</code> setting. </p> </li> </ul>",
          "box":true
        },
        "MaxResults":{
          "shape":"MaxResults",
          "documentation":"<p>The maximum number of objects that you want Resolver to return for this request. If more objects are available, in the response, Resolver provides a <code>NextToken</code> value that you can use in a subsequent call to get the next batch of objects.</p> <p>If you don't specify a value for <code>MaxResults</code>, Resolver returns up to 100 objects. </p>",
          "box":true
        },
        "NextToken":{
          "shape":"NextToken",
          "documentation":"<p>For the first call to this list request, omit this value.</p> <p>When you request a list of objects, Resolver returns at most the number of objects specified in <code>MaxResults</code>. If more objects are available for retrieval, Resolver returns a <code>NextToken</code> value in the response. To retrieve the next batch of objects, use the token that was returned for the prior request in your next request.</p>",
          "box":true
        }
      }
    },
    "ListFirewallRulesResponse":{
      "type":"structure",
      "members":{
        "NextToken":{
          "shape":"NextToken",
          "documentation":"<p>If objects are still available for retrieval, Resolver returns this token in the response. To retrieve the next batch of objects, provide this token in your next request.</p>"
        },
        "FirewallRules":{
          "shape":"FirewallRules",
          "documentation":"<p>A list of the rules that you have defined. </p> <p>This might be a partial list of the firewall rules that you've defined. For information, see <code>MaxResults</code>. </p>"
        }
      }
    },
    "ListOutpostResolversRequest":{
      "type":"structure",
      "members":{
        "OutpostArn":{
          "shape":"OutpostArn",
          "documentation":"<p>The Amazon Resource Name (ARN) of the Outpost.</p>",
          "box":true
        },
        "MaxResults":{
          "shape":"MaxResults",
          "documentation":"<p>The maximum number of Resolvers on the Outpost that you want to return in the response to a <code>ListOutpostResolver</code> request. If you don't specify a value for <code>MaxResults</code>, the request returns up to 100 Resolvers.</p>",
          "box":true
        },
        "NextToken":{
          "shape":"NextToken",
          "documentation":"<p>For the first <code>ListOutpostResolver</code> request, omit this value.</p> <p/>",
          "box":true
        }
      }
    },
    "ListOutpostResolversResponse":{
      "type":"structure",
      "members":{
        "OutpostResolvers":{
          "shape":"OutpostResolverList",
          "documentation":"<p>The Resolvers on Outposts that were created by using the current Amazon Web Services account, and that match the specified filters, if any.</p>"
        },
        "NextToken":{
          "shape":"NextToken",
          "documentation":"<p>If more than <code>MaxResults</code> Resolvers match the specified criteria, you can submit another <code>ListOutpostResolver</code> request to get the next group of results. In the next request, specify the value of <code>NextToken</code> from the previous response.</p>"
        }
      }
    },
    "ListResolverConfigsMaxResult":{
      "type":"integer",
      "max":100,
      "min":5
    },
    "ListResolverConfigsRequest":{
      "type":"structure",
      "members":{
        "MaxResults":{
          "shape":"ListResolverConfigsMaxResult",
          "documentation":"<p>The maximum number of Resolver configurations that you want to return in the response to a <code>ListResolverConfigs</code> request. If you don't specify a value for <code>MaxResults</code>, up to 100 Resolver configurations are returned.</p>",
          "box":true
        },
        "NextToken":{
          "shape":"NextToken",
          "documentation":"<p>(Optional) If the current Amazon Web Services account has more than <code>MaxResults</code> Resolver configurations, use <code>NextToken</code> to get the second and subsequent pages of results.</p> <p>For the first <code>ListResolverConfigs</code> request, omit this value.</p> <p>For the second and subsequent requests, get the value of <code>NextToken</code> from the previous response and specify that value for <code>NextToken</code> in the request.</p>",
          "box":true
        }
      }
    },
    "ListResolverConfigsResponse":{
      "type":"structure",
      "members":{
        "NextToken":{
          "shape":"NextToken",
          "documentation":"<p>If a response includes the last of the Resolver configurations that are associated with the current Amazon Web Services account, <code>NextToken</code> doesn't appear in the response.</p> <p>If a response doesn't include the last of the configurations, you can get more configurations by submitting another <code>ListResolverConfigs</code> request. Get the value of <code>NextToken</code> that Amazon Route 53 returned in the previous response and include it in <code>NextToken</code> in the next request.</p>"
        },
        "ResolverConfigs":{
          "shape":"ResolverConfigList",
          "documentation":"<p>An array that contains one <code>ResolverConfigs</code> element for each Resolver configuration that is associated with the current Amazon Web Services account.</p>"
        }
      }
    },
    "ListResolverDnssecConfigsRequest":{
      "type":"structure",
      "members":{
        "MaxResults":{
          "shape":"MaxResults",
          "documentation":"<p> <i>Optional</i>: An integer that specifies the maximum number of DNSSEC configuration results that you want Amazon Route 53 to return. If you don't specify a value for <code>MaxResults</code>, Route 53 returns up to 100 configuration per page.</p>",
          "box":true
        },
        "NextToken":{
          "shape":"NextToken",
          "documentation":"<p>(Optional) If the current Amazon Web Services account has more than <code>MaxResults</code> DNSSEC configurations, use <code>NextToken</code> to get the second and subsequent pages of results.</p> <p>For the first <code>ListResolverDnssecConfigs</code> request, omit this value.</p> <p>For the second and subsequent requests, get the value of <code>NextToken</code> from the previous response and specify that value for <code>NextToken</code> in the request.</p>",
          "box":true
        },
        "Filters":{
          "shape":"Filters",
          "documentation":"<p>An optional specification to return a subset of objects.</p>",
          "box":true
        }
      }
    },
    "ListResolverDnssecConfigsResponse":{
      "type":"structure",
      "members":{
        "NextToken":{
          "shape":"NextToken",
          "documentation":"<p>If a response includes the last of the DNSSEC configurations that are associated with the current Amazon Web Services account, <code>NextToken</code> doesn't appear in the response.</p> <p>If a response doesn't include the last of the configurations, you can get more configurations by submitting another <a href=\"https://docs.aws.amazon.com/Route53/latest/APIReference/API_ListResolverDnssecConfigs.html\">ListResolverDnssecConfigs</a> request. Get the value of <code>NextToken</code> that Amazon Route 53 returned in the previous response and include it in <code>NextToken</code> in the next request.</p>"
        },
        "ResolverDnssecConfigs":{
          "shape":"ResolverDnssecConfigList",
          "documentation":"<p>An array that contains one <a href=\"https://docs.aws.amazon.com/Route53/latest/APIReference/API_ResolverDnssecConfig.html\">ResolverDnssecConfig</a> element for each configuration for DNSSEC validation that is associated with the current Amazon Web Services account. It doesn't contain disabled DNSSEC configurations for the resource.</p>"
        }
      }
    },
    "ListResolverEndpointIpAddressesRequest":{
      "type":"structure",
      "required":["ResolverEndpointId"],
      "members":{
        "ResolverEndpointId":{
          "shape":"ResourceId",
          "documentation":"<p>The ID of the Resolver endpoint that you want to get IP addresses for.</p>"
        },
        "MaxResults":{
          "shape":"MaxResults",
          "documentation":"<p>The maximum number of IP addresses that you want to return in the response to a <code>ListResolverEndpointIpAddresses</code> request. If you don't specify a value for <code>MaxResults</code>, Resolver returns up to 100 IP addresses. </p>",
          "box":true
        },
        "NextToken":{
          "shape":"NextToken",
          "documentation":"<p>For the first <code>ListResolverEndpointIpAddresses</code> request, omit this value.</p> <p>If the specified Resolver endpoint has more than <code>MaxResults</code> IP addresses, you can submit another <code>ListResolverEndpointIpAddresses</code> request to get the next group of IP addresses. In the next request, specify the value of <code>NextToken</code> from the previous response. </p>",
          "box":true
        }
      }
    },
    "ListResolverEndpointIpAddressesResponse":{
      "type":"structure",
      "members":{
        "NextToken":{
          "shape":"NextToken",
          "documentation":"<p>If the specified endpoint has more than <code>MaxResults</code> IP addresses, you can submit another <code>ListResolverEndpointIpAddresses</code> request to get the next group of IP addresses. In the next request, specify the value of <code>NextToken</code> from the previous response. </p>"
        },
        "MaxResults":{
          "shape":"MaxResults",
          "documentation":"<p>The value that you specified for <code>MaxResults</code> in the request.</p>"
        },
        "IpAddresses":{
          "shape":"IpAddressesResponse",
          "documentation":"<p>Information about the IP addresses in your VPC that DNS queries originate from (for outbound endpoints) or that you forward DNS queries to (for inbound endpoints).</p>"
        }
      }
    },
    "ListResolverEndpointsRequest":{
      "type":"structure",
      "members":{
        "MaxResults":{
          "shape":"MaxResults",
          "documentation":"<p>The maximum number of Resolver endpoints that you want to return in the response to a <code>ListResolverEndpoints</code> request. If you don't specify a value for <code>MaxResults</code>, Resolver returns up to 100 Resolver endpoints. </p>",
          "box":true
        },
        "NextToken":{
          "shape":"NextToken",
          "documentation":"<p>For the first <code>ListResolverEndpoints</code> request, omit this value.</p> <p>If you have more than <code>MaxResults</code> Resolver endpoints, you can submit another <code>ListResolverEndpoints</code> request to get the next group of Resolver endpoints. In the next request, specify the value of <code>NextToken</code> from the previous response. </p>",
          "box":true
        },
        "Filters":{
          "shape":"Filters",
          "documentation":"<p>An optional specification to return a subset of Resolver endpoints, such as all inbound Resolver endpoints.</p> <note> <p>If you submit a second or subsequent <code>ListResolverEndpoints</code> request and specify the <code>NextToken</code> parameter, you must use the same values for <code>Filters</code>, if any, as in the previous request.</p> </note>",
          "box":true
        }
      }
    },
    "ListResolverEndpointsResponse":{
      "type":"structure",
      "members":{
        "NextToken":{
          "shape":"NextToken",
          "documentation":"<p>If more than <code>MaxResults</code> IP addresses match the specified criteria, you can submit another <code>ListResolverEndpoint</code> request to get the next group of results. In the next request, specify the value of <code>NextToken</code> from the previous response. </p>"
        },
        "MaxResults":{
          "shape":"MaxResults",
          "documentation":"<p>The value that you specified for <code>MaxResults</code> in the request.</p>"
        },
        "ResolverEndpoints":{
          "shape":"ResolverEndpoints",
          "documentation":"<p>The Resolver endpoints that were created by using the current Amazon Web Services account, and that match the specified filters, if any.</p>"
        }
      }
    },
    "ListResolverQueryLogConfigAssociationsRequest":{
      "type":"structure",
      "members":{
        "MaxResults":{
          "shape":"MaxResults",
          "documentation":"<p>The maximum number of query logging associations that you want to return in the response to a <code>ListResolverQueryLogConfigAssociations</code> request. If you don't specify a value for <code>MaxResults</code>, Resolver returns up to 100 query logging associations. </p>"
        },
        "NextToken":{
          "shape":"NextToken",
          "documentation":"<p>For the first <code>ListResolverQueryLogConfigAssociations</code> request, omit this value.</p> <p>If there are more than <code>MaxResults</code> query logging associations that match the values that you specify for <code>Filters</code>, you can submit another <code>ListResolverQueryLogConfigAssociations</code> request to get the next group of associations. In the next request, specify the value of <code>NextToken</code> from the previous response. </p>"
        },
        "Filters":{
          "shape":"Filters",
          "documentation":"<p>An optional specification to return a subset of query logging associations.</p> <note> <p>If you submit a second or subsequent <code>ListResolverQueryLogConfigAssociations</code> request and specify the <code>NextToken</code> parameter, you must use the same values for <code>Filters</code>, if any, as in the previous request.</p> </note>"
        },
        "SortBy":{
          "shape":"SortByKey",
          "documentation":"<p>The element that you want Resolver to sort query logging associations by. </p> <note> <p>If you submit a second or subsequent <code>ListResolverQueryLogConfigAssociations</code> request and specify the <code>NextToken</code> parameter, you must use the same value for <code>SortBy</code>, if any, as in the previous request.</p> </note> <p>Valid values include the following elements:</p> <ul> <li> <p> <code>CreationTime</code>: The ID of the query logging association.</p> </li> <li> <p> <code>Error</code>: If the value of <code>Status</code> is <code>FAILED</code>, the value of <code>Error</code> indicates the cause: </p> <ul> <li> <p> <code>DESTINATION_NOT_FOUND</code>: The specified destination (for example, an Amazon S3 bucket) was deleted.</p> </li> <li> <p> <code>ACCESS_DENIED</code>: Permissions don't allow sending logs to the destination.</p> </li> </ul> <p>If <code>Status</code> is a value other than <code>FAILED</code>, <code>ERROR</code> is null.</p> </li> <li> <p> <code>Id</code>: The ID of the query logging association</p> </li> <li> <p> <code>ResolverQueryLogConfigId</code>: The ID of the query logging configuration</p> </li> <li> <p> <code>ResourceId</code>: The ID of the VPC that is associated with the query logging configuration</p> </li> <li> <p> <code>Status</code>: The current status of the configuration. Valid values include the following:</p> <ul> <li> <p> <code>CREATING</code>: Resolver is creating an association between an Amazon VPC and a query logging configuration.</p> </li> <li> <p> <code>CREATED</code>: The association between an Amazon VPC and a query logging configuration was successfully created. Resolver is logging queries that originate in the specified VPC.</p> </li> <li> <p> <code>DELETING</code>: Resolver is deleting this query logging association.</p> </li> <li> <p> <code>FAILED</code>: Resolver either couldn't create or couldn't delete the query logging association. Here are two common causes:</p> <ul> <li> <p>The specified destination (for example, an Amazon S3 bucket) was deleted.</p> </li> <li> <p>Permissions don't allow sending logs to the destination.</p> </li> </ul> </li> </ul> </li> </ul>"
        },
        "SortOrder":{
          "shape":"SortOrder",
          "documentation":"<p>If you specified a value for <code>SortBy</code>, the order that you want query logging associations to be listed in, <code>ASCENDING</code> or <code>DESCENDING</code>.</p> <note> <p>If you submit a second or subsequent <code>ListResolverQueryLogConfigAssociations</code> request and specify the <code>NextToken</code> parameter, you must use the same value for <code>SortOrder</code>, if any, as in the previous request.</p> </note>"
        }
      }
    },
    "ListResolverQueryLogConfigAssociationsResponse":{
      "type":"structure",
      "members":{
        "NextToken":{
          "shape":"NextToken",
          "documentation":"<p>If there are more than <code>MaxResults</code> query logging associations, you can submit another <code>ListResolverQueryLogConfigAssociations</code> request to get the next group of associations. In the next request, specify the value of <code>NextToken</code> from the previous response. </p>"
        },
        "TotalCount":{
          "shape":"Count",
          "documentation":"<p>The total number of query logging associations that were created by the current account in the specified Region. This count can differ from the number of associations that are returned in a <code>ListResolverQueryLogConfigAssociations</code> response, depending on the values that you specify in the request.</p>"
        },
        "TotalFilteredCount":{
          "shape":"Count",
          "documentation":"<p>The total number of query logging associations that were created by the current account in the specified Region and that match the filters that were specified in the <code>ListResolverQueryLogConfigAssociations</code> request. For the total number of associations that were created by the current account in the specified Region, see <code>TotalCount</code>.</p>"
        },
        "ResolverQueryLogConfigAssociations":{
          "shape":"ResolverQueryLogConfigAssociationList",
          "documentation":"<p>A list that contains one <code>ResolverQueryLogConfigAssociations</code> element for each query logging association that matches the values that you specified for <code>Filter</code>.</p>"
        }
      }
    },
    "ListResolverQueryLogConfigsRequest":{
      "type":"structure",
      "members":{
        "MaxResults":{
          "shape":"MaxResults",
          "documentation":"<p>The maximum number of query logging configurations that you want to return in the response to a <code>ListResolverQueryLogConfigs</code> request. If you don't specify a value for <code>MaxResults</code>, Resolver returns up to 100 query logging configurations. </p>",
          "box":true
        },
        "NextToken":{
          "shape":"NextToken",
          "documentation":"<p>For the first <code>ListResolverQueryLogConfigs</code> request, omit this value.</p> <p>If there are more than <code>MaxResults</code> query logging configurations that match the values that you specify for <code>Filters</code>, you can submit another <code>ListResolverQueryLogConfigs</code> request to get the next group of configurations. In the next request, specify the value of <code>NextToken</code> from the previous response. </p>",
          "box":true
        },
        "Filters":{
          "shape":"Filters",
          "documentation":"<p>An optional specification to return a subset of query logging configurations.</p> <note> <p>If you submit a second or subsequent <code>ListResolverQueryLogConfigs</code> request and specify the <code>NextToken</code> parameter, you must use the same values for <code>Filters</code>, if any, as in the previous request.</p> </note>",
          "box":true
        },
        "SortBy":{
          "shape":"SortByKey",
          "documentation":"<p>The element that you want Resolver to sort query logging configurations by. </p> <note> <p>If you submit a second or subsequent <code>ListResolverQueryLogConfigs</code> request and specify the <code>NextToken</code> parameter, you must use the same value for <code>SortBy</code>, if any, as in the previous request.</p> </note> <p>Valid values include the following elements:</p> <ul> <li> <p> <code>Arn</code>: The ARN of the query logging configuration</p> </li> <li> <p> <code>AssociationCount</code>: The number of VPCs that are associated with the specified configuration </p> </li> <li> <p> <code>CreationTime</code>: The date and time that Resolver returned when the configuration was created</p> </li> <li> <p> <code>CreatorRequestId</code>: The value that was specified for <code>CreatorRequestId</code> when the configuration was created</p> </li> <li> <p> <code>DestinationArn</code>: The location that logs are sent to</p> </li> <li> <p> <code>Id</code>: The ID of the configuration</p> </li> <li> <p> <code>Name</code>: The name of the configuration</p> </li> <li> <p> <code>OwnerId</code>: The Amazon Web Services account number of the account that created the configuration</p> </li> <li> <p> <code>ShareStatus</code>: Whether the configuration is shared with other Amazon Web Services accounts or shared with the current account by another Amazon Web Services account. Sharing is configured through Resource Access Manager (RAM).</p> </li> <li> <p> <code>Status</code>: The current status of the configuration. Valid values include the following:</p> <ul> <li> <p> <code>CREATING</code>: Resolver is creating the query logging configuration.</p> </li> <li> <p> <code>CREATED</code>: The query logging configuration was successfully created. Resolver is logging queries that originate in the specified VPC.</p> </li> <li> <p> <code>DELETING</code>: Resolver is deleting this query logging configuration.</p> </li> <li> <p> <code>FAILED</code>: Resolver either couldn't create or couldn't delete the query logging configuration. Here are two common causes:</p> <ul> <li> <p>The specified destination (for example, an Amazon S3 bucket) was deleted.</p> </li> <li> <p>Permissions don't allow sending logs to the destination.</p> </li> </ul> </li> </ul> </li> </ul>"
        },
        "SortOrder":{
          "shape":"SortOrder",
          "documentation":"<p>If you specified a value for <code>SortBy</code>, the order that you want query logging configurations to be listed in, <code>ASCENDING</code> or <code>DESCENDING</code>.</p> <note> <p>If you submit a second or subsequent <code>ListResolverQueryLogConfigs</code> request and specify the <code>NextToken</code> parameter, you must use the same value for <code>SortOrder</code>, if any, as in the previous request.</p> </note>"
        }
      }
    },
    "ListResolverQueryLogConfigsResponse":{
      "type":"structure",
      "members":{
        "NextToken":{
          "shape":"NextToken",
          "documentation":"<p>If there are more than <code>MaxResults</code> query logging configurations, you can submit another <code>ListResolverQueryLogConfigs</code> request to get the next group of configurations. In the next request, specify the value of <code>NextToken</code> from the previous response. </p>"
        },
        "TotalCount":{
          "shape":"Count",
          "documentation":"<p>The total number of query logging configurations that were created by the current account in the specified Region. This count can differ from the number of query logging configurations that are returned in a <code>ListResolverQueryLogConfigs</code> response, depending on the values that you specify in the request.</p>"
        },
        "TotalFilteredCount":{
          "shape":"Count",
          "documentation":"<p>The total number of query logging configurations that were created by the current account in the specified Region and that match the filters that were specified in the <code>ListResolverQueryLogConfigs</code> request. For the total number of query logging configurations that were created by the current account in the specified Region, see <code>TotalCount</code>.</p>"
        },
        "ResolverQueryLogConfigs":{
          "shape":"ResolverQueryLogConfigList",
          "documentation":"<p>A list that contains one <code>ResolverQueryLogConfig</code> element for each query logging configuration that matches the values that you specified for <code>Filter</code>.</p>"
        }
      }
    },
    "ListResolverRuleAssociationsRequest":{
      "type":"structure",
      "members":{
        "MaxResults":{
          "shape":"MaxResults",
          "documentation":"<p>The maximum number of rule associations that you want to return in the response to a <code>ListResolverRuleAssociations</code> request. If you don't specify a value for <code>MaxResults</code>, Resolver returns up to 100 rule associations. </p>",
          "box":true
        },
        "NextToken":{
          "shape":"NextToken",
          "documentation":"<p>For the first <code>ListResolverRuleAssociation</code> request, omit this value.</p> <p>If you have more than <code>MaxResults</code> rule associations, you can submit another <code>ListResolverRuleAssociation</code> request to get the next group of rule associations. In the next request, specify the value of <code>NextToken</code> from the previous response. </p>",
          "box":true
        },
        "Filters":{
          "shape":"Filters",
          "documentation":"<p>An optional specification to return a subset of Resolver rules, such as Resolver rules that are associated with the same VPC ID.</p> <note> <p>If you submit a second or subsequent <code>ListResolverRuleAssociations</code> request and specify the <code>NextToken</code> parameter, you must use the same values for <code>Filters</code>, if any, as in the previous request.</p> </note>",
          "box":true
        }
      }
    },
    "ListResolverRuleAssociationsResponse":{
      "type":"structure",
      "members":{
        "NextToken":{
          "shape":"NextToken",
          "documentation":"<p>If more than <code>MaxResults</code> rule associations match the specified criteria, you can submit another <code>ListResolverRuleAssociation</code> request to get the next group of results. In the next request, specify the value of <code>NextToken</code> from the previous response. </p>"
        },
        "MaxResults":{
          "shape":"MaxResults",
          "documentation":"<p>The value that you specified for <code>MaxResults</code> in the request.</p>"
        },
        "ResolverRuleAssociations":{
          "shape":"ResolverRuleAssociations",
          "documentation":"<p>The associations that were created between Resolver rules and VPCs using the current Amazon Web Services account, and that match the specified filters, if any.</p>"
        }
      }
    },
    "ListResolverRulesRequest":{
      "type":"structure",
      "members":{
        "MaxResults":{
          "shape":"MaxResults",
          "documentation":"<p>The maximum number of Resolver rules that you want to return in the response to a <code>ListResolverRules</code> request. If you don't specify a value for <code>MaxResults</code>, Resolver returns up to 100 Resolver rules.</p>",
          "box":true
        },
        "NextToken":{
          "shape":"NextToken",
          "documentation":"<p>For the first <code>ListResolverRules</code> request, omit this value.</p> <p>If you have more than <code>MaxResults</code> Resolver rules, you can submit another <code>ListResolverRules</code> request to get the next group of Resolver rules. In the next request, specify the value of <code>NextToken</code> from the previous response. </p>",
          "box":true
        },
        "Filters":{
          "shape":"Filters",
          "documentation":"<p>An optional specification to return a subset of Resolver rules, such as all Resolver rules that are associated with the same Resolver endpoint.</p> <note> <p>If you submit a second or subsequent <code>ListResolverRules</code> request and specify the <code>NextToken</code> parameter, you must use the same values for <code>Filters</code>, if any, as in the previous request.</p> </note>",
          "box":true
        }
      }
    },
    "ListResolverRulesResponse":{
      "type":"structure",
      "members":{
        "NextToken":{
          "shape":"NextToken",
          "documentation":"<p>If more than <code>MaxResults</code> Resolver rules match the specified criteria, you can submit another <code>ListResolverRules</code> request to get the next group of results. In the next request, specify the value of <code>NextToken</code> from the previous response. </p>"
        },
        "MaxResults":{
          "shape":"MaxResults",
          "documentation":"<p>The value that you specified for <code>MaxResults</code> in the request.</p>"
        },
        "ResolverRules":{
          "shape":"ResolverRules",
          "documentation":"<p>The Resolver rules that were created using the current Amazon Web Services account and that match the specified filters, if any.</p>"
        }
      }
    },
    "ListTagsForResourceRequest":{
      "type":"structure",
      "required":["ResourceArn"],
      "members":{
        "ResourceArn":{
          "shape":"Arn",
          "documentation":"<p>The Amazon Resource Name (ARN) for the resource that you want to list tags for.</p>"
        },
        "MaxResults":{
          "shape":"MaxResults",
          "documentation":"<p>The maximum number of tags that you want to return in the response to a <code>ListTagsForResource</code> request. If you don't specify a value for <code>MaxResults</code>, Resolver returns up to 100 tags.</p>",
          "box":true
        },
        "NextToken":{
          "shape":"NextToken",
          "documentation":"<p>For the first <code>ListTagsForResource</code> request, omit this value.</p> <p>If you have more than <code>MaxResults</code> tags, you can submit another <code>ListTagsForResource</code> request to get the next group of tags for the resource. In the next request, specify the value of <code>NextToken</code> from the previous response. </p>",
          "box":true
        }
      }
    },
    "ListTagsForResourceResponse":{
      "type":"structure",
      "members":{
        "Tags":{
          "shape":"TagList",
          "documentation":"<p>The tags that are associated with the resource that you specified in the <code>ListTagsForResource</code> request.</p>"
        },
        "NextToken":{
          "shape":"NextToken",
          "documentation":"<p>If more than <code>MaxResults</code> tags match the specified criteria, you can submit another <code>ListTagsForResource</code> request to get the next group of results. In the next request, specify the value of <code>NextToken</code> from the previous response. </p>"
        }
      }
    },
    "MaxResults":{
      "type":"integer",
      "max":100,
      "min":1
    },
    "MutationProtectionStatus":{
      "type":"string",
      "enum":[
        "ENABLED",
        "DISABLED"
      ]
    },
    "Name":{
      "type":"string",
      "max":64,
      "pattern":"(?!^[0-9]+$)([a-zA-Z0-9\\-_' ']+)"
    },
    "NextToken":{"type":"string"},
    "OutpostArn":{
      "type":"string",
      "max":255,
      "min":1,
      "pattern":"^arn:aws([a-z-]+)?:outposts:[a-z\\d-]+:\\d{12}:outpost/op-[a-f0-9]{17}$"
    },
    "OutpostInstanceType":{
      "type":"string",
      "max":255,
      "min":1
    },
    "OutpostResolver":{
      "type":"structure",
      "members":{
        "Arn":{
          "shape":"Arn",
          "documentation":"<p>The ARN (Amazon Resource Name) for the Resolver on an Outpost.</p>"
        },
        "CreationTime":{
          "shape":"Rfc3339TimeString",
          "documentation":"<p>The date and time that the Outpost Resolver was created, in Unix time format and Coordinated Universal Time (UTC).</p>"
        },
        "ModificationTime":{
          "shape":"Rfc3339TimeString",
          "documentation":"<p>The date and time that the Outpost Resolver was modified, in Unix time format and Coordinated Universal Time (UTC).</p>"
        },
        "CreatorRequestId":{
          "shape":"CreatorRequestId",
          "documentation":"<p>A unique string that identifies the request that created the Resolver endpoint. The <code>CreatorRequestId</code> allows failed requests to be retried without the risk of running the operation twice.</p>"
        },
        "Id":{
          "shape":"ResourceId",
          "documentation":"<p>The ID of the Resolver on Outpost.</p>"
        },
        "InstanceCount":{
          "shape":"InstanceCount",
          "documentation":"<p>Amazon EC2 instance count for the Resolver on the Outpost.</p>"
        },
        "PreferredInstanceType":{
          "shape":"OutpostInstanceType",
          "documentation":"<p> The Amazon EC2 instance type. </p>"
        },
        "Name":{
          "shape":"OutpostResolverName",
          "documentation":"<p>Name of the Resolver.</p>"
        },
        "Status":{
          "shape":"OutpostResolverStatus",
          "documentation":"<p>Status of the Resolver.</p>"
        },
        "StatusMessage":{
          "shape":"OutpostResolverStatusMessage",
          "documentation":"<p>A detailed description of the Resolver.</p>"
        },
        "OutpostArn":{
          "shape":"OutpostArn",
          "documentation":"<p>The ARN (Amazon Resource Name) for the Outpost.</p>"
        }
      },
      "documentation":"<p>A complex type that contains settings for an existing Resolver on an Outpost.</p>"
    },
    "OutpostResolverList":{
      "type":"list",
      "member":{"shape":"OutpostResolver"}
    },
    "OutpostResolverName":{
      "type":"string",
      "max":255,
      "min":1
    },
    "OutpostResolverStatus":{
      "type":"string",
      "enum":[
        "CREATING",
        "OPERATIONAL",
        "UPDATING",
        "DELETING",
        "ACTION_NEEDED",
        "FAILED_CREATION",
        "FAILED_DELETION"
      ]
    },
    "OutpostResolverStatusMessage":{
      "type":"string",
      "max":4096
    },
    "Port":{
      "type":"integer",
      "max":65535,
      "min":0
    },
    "Priority":{"type":"integer"},
    "Protocol":{
      "type":"string",
      "enum":[
        "DoH",
        "Do53",
        "DoH-FIPS"
      ]
    },
    "ProtocolList":{
      "type":"list",
      "member":{"shape":"Protocol"},
      "max":2,
      "min":1
    },
    "PutFirewallRuleGroupPolicyRequest":{
      "type":"structure",
      "required":[
        "Arn",
        "FirewallRuleGroupPolicy"
      ],
      "members":{
        "Arn":{
          "shape":"Arn",
          "documentation":"<p>The ARN (Amazon Resource Name) for the rule group that you want to share.</p>"
        },
        "FirewallRuleGroupPolicy":{
          "shape":"FirewallRuleGroupPolicy",
          "documentation":"<p>The Identity and Access Management (Amazon Web Services IAM) policy to attach to the rule group.</p>"
        }
      }
    },
    "PutFirewallRuleGroupPolicyResponse":{
      "type":"structure",
      "members":{
        "ReturnValue":{
          "shape":"Boolean",
          "documentation":"<p/>"
        }
      }
    },
    "PutResolverQueryLogConfigPolicyRequest":{
      "type":"structure",
      "required":[
        "Arn",
        "ResolverQueryLogConfigPolicy"
      ],
      "members":{
        "Arn":{
          "shape":"Arn",
          "documentation":"<p>The Amazon Resource Name (ARN) of the account that you want to share rules with.</p>"
        },
        "ResolverQueryLogConfigPolicy":{
          "shape":"ResolverQueryLogConfigPolicy",
          "documentation":"<p>An Identity and Access Management policy statement that lists the query logging configurations that you want to share with another Amazon Web Services account and the operations that you want the account to be able to perform. You can specify the following operations in the <code>Actions</code> section of the statement:</p> <ul> <li> <p> <code>route53resolver:AssociateResolverQueryLogConfig</code> </p> </li> <li> <p> <code>route53resolver:DisassociateResolverQueryLogConfig</code> </p> </li> <li> <p> <code>route53resolver:ListResolverQueryLogConfigs</code> </p> </li> </ul> <p>In the <code>Resource</code> section of the statement, you specify the ARNs for the query logging configurations that you want to share with the account that you specified in <code>Arn</code>. </p>"
        }
      }
    },
    "PutResolverQueryLogConfigPolicyResponse":{
      "type":"structure",
      "members":{
        "ReturnValue":{
          "shape":"Boolean",
          "documentation":"<p>Whether the <code>PutResolverQueryLogConfigPolicy</code> request was successful.</p>"
        }
      },
      "documentation":"<p>The response to a <code>PutResolverQueryLogConfigPolicy</code> request.</p>"
    },
    "PutResolverRulePolicyRequest":{
      "type":"structure",
      "required":[
        "Arn",
        "ResolverRulePolicy"
      ],
      "members":{
        "Arn":{
          "shape":"Arn",
          "documentation":"<p>The Amazon Resource Name (ARN) of the rule that you want to share with another account.</p>"
        },
        "ResolverRulePolicy":{
          "shape":"ResolverRulePolicy",
          "documentation":"<p>An Identity and Access Management policy statement that lists the rules that you want to share with another Amazon Web Services account and the operations that you want the account to be able to perform. You can specify the following operations in the <code>Action</code> section of the statement:</p> <ul> <li> <p> <code>route53resolver:GetResolverRule</code> </p> </li> <li> <p> <code>route53resolver:AssociateResolverRule</code> </p> </li> <li> <p> <code>route53resolver:DisassociateResolverRule</code> </p> </li> <li> <p> <code>route53resolver:ListResolverRules</code> </p> </li> <li> <p> <code>route53resolver:ListResolverRuleAssociations</code> </p> </li> </ul> <p>In the <code>Resource</code> section of the statement, specify the ARN for the rule that you want to share with another account. Specify the same ARN that you specified in <code>Arn</code>.</p>"
        }
      }
    },
    "PutResolverRulePolicyResponse":{
      "type":"structure",
      "members":{
        "ReturnValue":{
          "shape":"Boolean",
          "documentation":"<p>Whether the <code>PutResolverRulePolicy</code> request was successful.</p>"
        }
      },
      "documentation":"<p>The response to a <code>PutResolverRulePolicy</code> request.</p>"
    },
    "Qtype":{
      "type":"string",
      "max":16,
      "min":1
    },
    "ResolverAutodefinedReverseStatus":{
      "type":"string",
      "enum":[
        "ENABLING",
        "ENABLED",
        "DISABLING",
        "DISABLED",
        "UPDATING_TO_USE_LOCAL_RESOURCE_SETTING",
        "USE_LOCAL_RESOURCE_SETTING"
      ]
    },
    "ResolverConfig":{
      "type":"structure",
      "members":{
        "Id":{
          "shape":"ResourceId",
          "documentation":"<p>ID for the Resolver configuration.</p>"
        },
        "ResourceId":{
          "shape":"ResourceId",
          "documentation":"<p>The ID of the Amazon Virtual Private Cloud VPC that you're configuring Resolver for.</p>"
        },
        "OwnerId":{
          "shape":"AccountId",
          "documentation":"<p>The owner account ID of the Amazon Virtual Private Cloud VPC.</p>"
        },
        "AutodefinedReverse":{
          "shape":"ResolverAutodefinedReverseStatus",
          "documentation":"<p> The status of whether or not the Resolver will create autodefined rules for reverse DNS lookups. This is enabled by default. The status can be one of following:</p> <ul> <li> <p> <b>ENABLING:</b> Autodefined rules for reverse DNS lookups are being enabled but are not complete.</p> </li> <li> <p> <b>ENABLED:</b> Autodefined rules for reverse DNS lookups are enabled.</p> </li> <li> <p> <b>DISABLING:</b> Autodefined rules for reverse DNS lookups are being disabled but are not complete.</p> </li> <li> <p> <b>DISABLED:</b> Autodefined rules for reverse DNS lookups are disabled.</p> </li> </ul>"
        }
      },
      "documentation":"<p>A complex type that contains information about a Resolver configuration for a VPC.</p>"
    },
    "ResolverConfigList":{
      "type":"list",
      "member":{"shape":"ResolverConfig"}
    },
    "ResolverDNSSECValidationStatus":{
      "type":"string",
      "enum":[
        "ENABLING",
        "ENABLED",
        "DISABLING",
        "DISABLED",
        "UPDATING_TO_USE_LOCAL_RESOURCE_SETTING",
        "USE_LOCAL_RESOURCE_SETTING"
      ]
    },
    "ResolverDnssecConfig":{
      "type":"structure",
      "members":{
        "Id":{
          "shape":"ResourceId",
          "documentation":"<p>The ID for a configuration for DNSSEC validation.</p>"
        },
        "OwnerId":{
          "shape":"AccountId",
          "documentation":"<p>The owner account ID of the virtual private cloud (VPC) for a configuration for DNSSEC validation.</p>"
        },
        "ResourceId":{
          "shape":"ResourceId",
          "documentation":"<p>The ID of the virtual private cloud (VPC) that you're configuring the DNSSEC validation status for.</p>"
        },
        "ValidationStatus":{
          "shape":"ResolverDNSSECValidationStatus",
          "documentation":"<p>The validation status for a DNSSEC configuration. The status can be one of the following:</p> <ul> <li> <p> <b>ENABLING:</b> DNSSEC validation is being enabled but is not complete.</p> </li> <li> <p> <b>ENABLED:</b> DNSSEC validation is enabled.</p> </li> <li> <p> <b>DISABLING:</b> DNSSEC validation is being disabled but is not complete.</p> </li> <li> <p> <b>DISABLED</b> DNSSEC validation is disabled.</p> </li> </ul>"
        }
      },
      "documentation":"<p>A complex type that contains information about a configuration for DNSSEC validation.</p>"
    },
    "ResolverDnssecConfigList":{
      "type":"list",
      "member":{"shape":"ResolverDnssecConfig"}
    },
    "ResolverEndpoint":{
      "type":"structure",
      "members":{
        "Id":{
          "shape":"ResourceId",
          "documentation":"<p>The ID of the Resolver endpoint.</p>"
        },
        "CreatorRequestId":{
          "shape":"CreatorRequestId",
          "documentation":"<p>A unique string that identifies the request that created the Resolver endpoint. The <code>CreatorRequestId</code> allows failed requests to be retried without the risk of running the operation twice.</p>"
        },
        "Arn":{
          "shape":"Arn",
          "documentation":"<p>The ARN (Amazon Resource Name) for the Resolver endpoint.</p>"
        },
        "Name":{
          "shape":"Name",
          "documentation":"<p>The name that you assigned to the Resolver endpoint when you submitted a <a href=\"https://docs.aws.amazon.com/Route53/latest/APIReference/API_route53resolver_CreateResolverEndpoint.html\">CreateResolverEndpoint</a> request.</p>"
        },
        "SecurityGroupIds":{
          "shape":"SecurityGroupIds",
          "documentation":"<p>The ID of one or more security groups that control access to this VPC. The security group must include one or more inbound rules (for inbound endpoints) or outbound rules (for outbound endpoints). Inbound and outbound rules must allow TCP and UDP access. For inbound access, open port 53. For outbound access, open the port that you're using for DNS queries on your network.</p>"
        },
        "Direction":{
          "shape":"ResolverEndpointDirection",
          "documentation":"<p>Indicates whether the Resolver endpoint allows inbound or outbound DNS queries:</p> <ul> <li> <p> <code>INBOUND</code>: allows DNS queries to your VPC from your network</p> </li> <li> <p> <code>OUTBOUND</code>: allows DNS queries from your VPC to your network</p> </li> </ul>"
        },
        "IpAddressCount":{
          "shape":"IpAddressCount",
          "documentation":"<p>The number of IP addresses that the Resolver endpoint can use for DNS queries.</p>"
        },
        "HostVPCId":{
          "shape":"ResourceId",
          "documentation":"<p>The ID of the VPC that you want to create the Resolver endpoint in.</p>"
        },
        "Status":{
          "shape":"ResolverEndpointStatus",
          "documentation":"<p>A code that specifies the current status of the Resolver endpoint. Valid values include the following:</p> <ul> <li> <p> <code>CREATING</code>: Resolver is creating and configuring one or more Amazon VPC network interfaces for this endpoint.</p> </li> <li> <p> <code>OPERATIONAL</code>: The Amazon VPC network interfaces for this endpoint are correctly configured and able to pass inbound or outbound DNS queries between your network and Resolver.</p> </li> <li> <p> <code>UPDATING</code>: Resolver is associating or disassociating one or more network interfaces with this endpoint.</p> </li> <li> <p> <code>AUTO_RECOVERING</code>: Resolver is trying to recover one or more of the network interfaces that are associated with this endpoint. During the recovery process, the endpoint functions with limited capacity because of the limit on the number of DNS queries per IP address (per network interface). For the current limit, see <a href=\"https://docs.aws.amazon.com/Route53/latest/DeveloperGuide/DNSLimitations.html#limits-api-entities-resolver\">Limits on Route 53 Resolver</a>.</p> </li> <li> <p> <code>ACTION_NEEDED</code>: This endpoint is unhealthy, and Resolver can't automatically recover it. To resolve the problem, we recommend that you check each IP address that you associated with the endpoint. For each IP address that isn't available, add another IP address and then delete the IP address that isn't available. (An endpoint must always include at least two IP addresses.) A status of <code>ACTION_NEEDED</code> can have a variety of causes. Here are two common causes:</p> <ul> <li> <p>One or more of the network interfaces that are associated with the endpoint were deleted using Amazon VPC.</p> </li> <li> <p>The network interface couldn't be created for some reason that's outside the control of Resolver.</p> </li> </ul> </li> <li> <p> <code>DELETING</code>: Resolver is deleting this endpoint and the associated network interfaces.</p> </li> </ul>"
        },
        "StatusMessage":{
          "shape":"StatusMessage",
          "documentation":"<p>A detailed description of the status of the Resolver endpoint.</p>"
        },
        "CreationTime":{
          "shape":"Rfc3339TimeString",
          "documentation":"<p>The date and time that the endpoint was created, in Unix time format and Coordinated Universal Time (UTC).</p>"
        },
        "ModificationTime":{
          "shape":"Rfc3339TimeString",
          "documentation":"<p>The date and time that the endpoint was last modified, in Unix time format and Coordinated Universal Time (UTC).</p>"
        },
        "OutpostArn":{
          "shape":"OutpostArn",
          "documentation":"<p>The ARN (Amazon Resource Name) for the Outpost.</p>"
        },
        "PreferredInstanceType":{
          "shape":"OutpostInstanceType",
          "documentation":"<p> The Amazon EC2 instance type. </p>"
        },
        "ResolverEndpointType":{
          "shape":"ResolverEndpointType",
          "documentation":"<p> The Resolver endpoint IP address type. </p>"
        },
        "Protocols":{
          "shape":"ProtocolList",
          "documentation":"<p> Protocols used for the endpoint. DoH-FIPS is applicable for inbound endpoints only. </p> <p>For an inbound endpoint you can apply the protocols as follows:</p> <ul> <li> <p> Do53 and DoH in combination.</p> </li> <li> <p>Do53 and DoH-FIPS in combination.</p> </li> <li> <p>Do53 alone.</p> </li> <li> <p>DoH alone.</p> </li> <li> <p>DoH-FIPS alone.</p> </li> <li> <p>None, which is treated as Do53.</p> </li> </ul> <p>For an outbound endpoint you can apply the protocols as follows:</p> <ul> <li> <p> Do53 and DoH in combination.</p> </li> <li> <p>Do53 alone.</p> </li> <li> <p>DoH alone.</p> </li> <li> <p>None, which is treated as Do53.</p> </li> </ul>"
        }
      },
      "documentation":"<p>In the response to a <a href=\"https://docs.aws.amazon.com/Route53/latest/APIReference/API_route53resolver_CreateResolverEndpoint.html\">CreateResolverEndpoint</a>, <a href=\"https://docs.aws.amazon.com/Route53/latest/APIReference/API_route53resolver_DeleteResolverEndpoint.html\">DeleteResolverEndpoint</a>, <a href=\"https://docs.aws.amazon.com/Route53/latest/APIReference/API_route53resolver_GetResolverEndpoint.html\">GetResolverEndpoint</a>, Updates the name, or ResolverEndpointType for an endpoint, or <a href=\"https://docs.aws.amazon.com/Route53/latest/APIReference/API_route53resolver_UpdateResolverEndpoint.html\">UpdateResolverEndpoint</a> request, a complex type that contains settings for an existing inbound or outbound Resolver endpoint.</p>"
    },
    "ResolverEndpointDirection":{
      "type":"string",
      "enum":[
        "INBOUND",
        "OUTBOUND"
      ]
    },
    "ResolverEndpointStatus":{
      "type":"string",
      "enum":[
        "CREATING",
        "OPERATIONAL",
        "UPDATING",
        "AUTO_RECOVERING",
        "ACTION_NEEDED",
        "DELETING"
      ]
    },
    "ResolverEndpointType":{
      "type":"string",
      "enum":[
        "IPV6",
        "IPV4",
        "DUALSTACK"
      ]
    },
    "ResolverEndpoints":{
      "type":"list",
      "member":{"shape":"ResolverEndpoint"}
    },
    "ResolverQueryLogConfig":{
      "type":"structure",
      "members":{
        "Id":{
          "shape":"ResourceId",
          "documentation":"<p>The ID for the query logging configuration.</p>"
        },
        "OwnerId":{
          "shape":"AccountId",
          "documentation":"<p>The Amazon Web Services account ID for the account that created the query logging configuration. </p>"
        },
        "Status":{
          "shape":"ResolverQueryLogConfigStatus",
          "documentation":"<p>The status of the specified query logging configuration. Valid values include the following:</p> <ul> <li> <p> <code>CREATING</code>: Resolver is creating the query logging configuration.</p> </li> <li> <p> <code>CREATED</code>: The query logging configuration was successfully created. Resolver is logging queries that originate in the specified VPC.</p> </li> <li> <p> <code>DELETING</code>: Resolver is deleting this query logging configuration.</p> </li> <li> <p> <code>FAILED</code>: Resolver can't deliver logs to the location that is specified in the query logging configuration. Here are two common causes:</p> <ul> <li> <p>The specified destination (for example, an Amazon S3 bucket) was deleted.</p> </li> <li> <p>Permissions don't allow sending logs to the destination.</p> </li> </ul> </li> </ul>"
        },
        "ShareStatus":{
          "shape":"ShareStatus",
          "documentation":"<p>An indication of whether the query logging configuration is shared with other Amazon Web Services accounts, or was shared with the current account by another Amazon Web Services account. Sharing is configured through Resource Access Manager (RAM).</p>"
        },
        "AssociationCount":{
          "shape":"Count",
          "documentation":"<p>The number of VPCs that are associated with the query logging configuration.</p>"
        },
        "Arn":{
          "shape":"Arn",
          "documentation":"<p>The ARN for the query logging configuration.</p>"
        },
        "Name":{
          "shape":"ResolverQueryLogConfigName",
          "documentation":"<p>The name of the query logging configuration. </p>"
        },
        "DestinationArn":{
          "shape":"DestinationArn",
          "documentation":"<p>The ARN of the resource that you want Resolver to send query logs: an Amazon S3 bucket, a CloudWatch Logs log group, or a Kinesis Data Firehose delivery stream.</p>"
        },
        "CreatorRequestId":{
          "shape":"CreatorRequestId",
          "documentation":"<p>A unique string that identifies the request that created the query logging configuration. The <code>CreatorRequestId</code> allows failed requests to be retried without the risk of running the operation twice.</p>"
        },
        "CreationTime":{
          "shape":"Rfc3339TimeString",
          "documentation":"<p>The date and time that the query logging configuration was created, in Unix time format and Coordinated Universal Time (UTC).</p>"
        }
      },
      "documentation":"<p>In the response to a <a href=\"https://docs.aws.amazon.com/Route53/latest/APIReference/API_route53resolver_CreateResolverQueryLogConfig.html\">CreateResolverQueryLogConfig</a>, <a href=\"https://docs.aws.amazon.com/Route53/latest/APIReference/API_route53resolver_DeleteResolverQueryLogConfig.html\">DeleteResolverQueryLogConfig</a>, <a href=\"https://docs.aws.amazon.com/Route53/latest/APIReference/API_route53resolver_GetResolverQueryLogConfig.html\">GetResolverQueryLogConfig</a>, or <a href=\"https://docs.aws.amazon.com/Route53/latest/APIReference/API_route53resolver_ListResolverQueryLogConfigs.html\">ListResolverQueryLogConfigs</a> request, a complex type that contains settings for one query logging configuration.</p>"
    },
    "ResolverQueryLogConfigAssociation":{
      "type":"structure",
      "members":{
        "Id":{
          "shape":"ResourceId",
          "documentation":"<p>The ID of the query logging association.</p>"
        },
        "ResolverQueryLogConfigId":{
          "shape":"ResourceId",
          "documentation":"<p>The ID of the query logging configuration that a VPC is associated with.</p>"
        },
        "ResourceId":{
          "shape":"ResourceId",
          "documentation":"<p>The ID of the Amazon VPC that is associated with the query logging configuration.</p>"
        },
        "Status":{
          "shape":"ResolverQueryLogConfigAssociationStatus",
          "documentation":"<p>The status of the specified query logging association. Valid values include the following:</p> <ul> <li> <p> <code>CREATING</code>: Resolver is creating an association between an Amazon VPC and a query logging configuration.</p> </li> <li> <p> <code>CREATED</code>: The association between an Amazon VPC and a query logging configuration was successfully created. Resolver is logging queries that originate in the specified VPC.</p> </li> <li> <p> <code>DELETING</code>: Resolver is deleting this query logging association.</p> </li> <li> <p> <code>FAILED</code>: Resolver either couldn't create or couldn't delete the query logging association.</p> </li> </ul>"
        },
        "Error":{
          "shape":"ResolverQueryLogConfigAssociationError",
          "documentation":"<p>If the value of <code>Status</code> is <code>FAILED</code>, the value of <code>Error</code> indicates the cause:</p> <ul> <li> <p> <code>DESTINATION_NOT_FOUND</code>: The specified destination (for example, an Amazon S3 bucket) was deleted.</p> </li> <li> <p> <code>ACCESS_DENIED</code>: Permissions don't allow sending logs to the destination.</p> </li> </ul> <p>If the value of <code>Status</code> is a value other than <code>FAILED</code>, <code>Error</code> is null. </p>"
        },
        "ErrorMessage":{
          "shape":"ResolverQueryLogConfigAssociationErrorMessage",
          "documentation":"<p>Contains additional information about the error. If the value or <code>Error</code> is null, the value of <code>ErrorMessage</code> also is null.</p>"
        },
        "CreationTime":{
          "shape":"Rfc3339TimeString",
          "documentation":"<p>The date and time that the VPC was associated with the query logging configuration, in Unix time format and Coordinated Universal Time (UTC).</p>"
        }
      },
      "documentation":"<p>In the response to an <a href=\"https://docs.aws.amazon.com/Route53/latest/APIReference/API_route53resolver_AssociateResolverQueryLogConfig.html\">AssociateResolverQueryLogConfig</a>, <a href=\"https://docs.aws.amazon.com/Route53/latest/APIReference/API_route53resolver_DisassociateResolverQueryLogConfig.html\">DisassociateResolverQueryLogConfig</a>, <a href=\"https://docs.aws.amazon.com/Route53/latest/APIReference/API_route53resolver_GetResolverQueryLogConfigAssociation.html\">GetResolverQueryLogConfigAssociation</a>, or <a href=\"https://docs.aws.amazon.com/Route53/latest/APIReference/API_route53resolver_ListResolverQueryLogConfigAssociations.html\">ListResolverQueryLogConfigAssociations</a>, request, a complex type that contains settings for a specified association between an Amazon VPC and a query logging configuration.</p>"
    },
    "ResolverQueryLogConfigAssociationError":{
      "type":"string",
      "enum":[
        "NONE",
        "DESTINATION_NOT_FOUND",
        "ACCESS_DENIED",
        "INTERNAL_SERVICE_ERROR"
      ]
    },
    "ResolverQueryLogConfigAssociationErrorMessage":{"type":"string"},
    "ResolverQueryLogConfigAssociationList":{
      "type":"list",
      "member":{"shape":"ResolverQueryLogConfigAssociation"}
    },
    "ResolverQueryLogConfigAssociationStatus":{
      "type":"string",
      "enum":[
        "CREATING",
        "ACTIVE",
        "ACTION_NEEDED",
        "DELETING",
        "FAILED"
      ]
    },
    "ResolverQueryLogConfigList":{
      "type":"list",
      "member":{"shape":"ResolverQueryLogConfig"}
    },
    "ResolverQueryLogConfigName":{
      "type":"string",
      "max":64,
      "min":1,
      "pattern":"(?!^[0-9]+$)([a-zA-Z0-9\\-_' ']+)"
    },
    "ResolverQueryLogConfigPolicy":{
      "type":"string",
      "max":30000
    },
    "ResolverQueryLogConfigStatus":{
      "type":"string",
      "enum":[
        "CREATING",
        "CREATED",
        "DELETING",
        "FAILED"
      ]
    },
    "ResolverRule":{
      "type":"structure",
      "members":{
        "Id":{
          "shape":"ResourceId",
          "documentation":"<p>The ID that Resolver assigned to the Resolver rule when you created it.</p>"
        },
        "CreatorRequestId":{
          "shape":"CreatorRequestId",
          "documentation":"<p>A unique string that you specified when you created the Resolver rule. <code>CreatorRequestId</code> identifies the request and allows failed requests to be retried without the risk of running the operation twice. </p>"
        },
        "Arn":{
          "shape":"Arn",
          "documentation":"<p>The ARN (Amazon Resource Name) for the Resolver rule specified by <code>Id</code>.</p>"
        },
        "DomainName":{
          "shape":"DomainName",
          "documentation":"<p>DNS queries for this domain name are forwarded to the IP addresses that are specified in <code>TargetIps</code>. If a query matches multiple Resolver rules (example.com and www.example.com), the query is routed using the Resolver rule that contains the most specific domain name (www.example.com).</p>"
        },
        "Status":{
          "shape":"ResolverRuleStatus",
          "documentation":"<p>A code that specifies the current status of the Resolver rule.</p>"
        },
        "StatusMessage":{
          "shape":"StatusMessage",
          "documentation":"<p>A detailed description of the status of a Resolver rule.</p>"
        },
        "RuleType":{
          "shape":"RuleTypeOption",
          "documentation":"<p>When you want to forward DNS queries for specified domain name to resolvers on your network, specify <code>FORWARD</code>.</p> <p>When you have a forwarding rule to forward DNS queries for a domain to your network and you want Resolver to process queries for a subdomain of that domain, specify <code>SYSTEM</code>.</p> <p>For example, to forward DNS queries for example.com to resolvers on your network, you create a rule and specify <code>FORWARD</code> for <code>RuleType</code>. To then have Resolver process queries for apex.example.com, you create a rule and specify <code>SYSTEM</code> for <code>RuleType</code>.</p> <p>Currently, only Resolver can create rules that have a value of <code>RECURSIVE</code> for <code>RuleType</code>.</p>"
        },
        "Name":{
          "shape":"Name",
          "documentation":"<p>The name for the Resolver rule, which you specified when you created the Resolver rule.</p>"
        },
        "TargetIps":{
          "shape":"TargetList",
          "documentation":"<p>An array that contains the IP addresses and ports that an outbound endpoint forwards DNS queries to. Typically, these are the IP addresses of DNS resolvers on your network. </p>"
        },
        "ResolverEndpointId":{
          "shape":"ResourceId",
          "documentation":"<p>The ID of the endpoint that the rule is associated with.</p>"
        },
        "OwnerId":{
          "shape":"AccountId",
          "documentation":"<p>When a rule is shared with another Amazon Web Services account, the account ID of the account that the rule is shared with.</p>"
        },
        "ShareStatus":{
          "shape":"ShareStatus",
          "documentation":"<p>Whether the rule is shared and, if so, whether the current account is sharing the rule with another account, or another account is sharing the rule with the current account.</p>"
        },
        "CreationTime":{
          "shape":"Rfc3339TimeString",
          "documentation":"<p>The date and time that the Resolver rule was created, in Unix time format and Coordinated Universal Time (UTC).</p>"
        },
        "ModificationTime":{
          "shape":"Rfc3339TimeString",
          "documentation":"<p>The date and time that the Resolver rule was last updated, in Unix time format and Coordinated Universal Time (UTC).</p>"
        }
      },
      "documentation":"<p>For queries that originate in your VPC, detailed information about a Resolver rule, which specifies how to route DNS queries out of the VPC. The <code>ResolverRule</code> parameter appears in the response to a <a href=\"https://docs.aws.amazon.com/Route53/latest/APIReference/API_route53resolver_CreateResolverRule.html\">CreateResolverRule</a>, <a href=\"https://docs.aws.amazon.com/Route53/latest/APIReference/API_route53resolver_DeleteResolverRule.html\">DeleteResolverRule</a>, <a href=\"https://docs.aws.amazon.com/Route53/latest/APIReference/API_route53resolver_GetResolverRule.html\">GetResolverRule</a>, <a href=\"https://docs.aws.amazon.com/Route53/latest/APIReference/API_route53resolver_ListResolverRules.html\">ListResolverRules</a>, or <a href=\"https://docs.aws.amazon.com/Route53/latest/APIReference/API_route53resolver_UpdateResolverRule.html\">UpdateResolverRule</a> request.</p>"
    },
    "ResolverRuleAssociation":{
      "type":"structure",
      "members":{
        "Id":{
          "shape":"ResourceId",
          "documentation":"<p>The ID of the association between a Resolver rule and a VPC. Resolver assigns this value when you submit an <a href=\"https://docs.aws.amazon.com/Route53/latest/APIReference/API_route53resolver_AssociateResolverRule.html\">AssociateResolverRule</a> request.</p>"
        },
        "ResolverRuleId":{
          "shape":"ResourceId",
          "documentation":"<p>The ID of the Resolver rule that you associated with the VPC that is specified by <code>VPCId</code>.</p>"
        },
        "Name":{
          "shape":"Name",
          "documentation":"<p>The name of an association between a Resolver rule and a VPC.</p>"
        },
        "VPCId":{
          "shape":"ResourceId",
          "documentation":"<p>The ID of the VPC that you associated the Resolver rule with.</p>"
        },
        "Status":{
          "shape":"ResolverRuleAssociationStatus",
          "documentation":"<p>A code that specifies the current status of the association between a Resolver rule and a VPC.</p>"
        },
        "StatusMessage":{
          "shape":"StatusMessage",
          "documentation":"<p>A detailed description of the status of the association between a Resolver rule and a VPC.</p>"
        }
      },
      "documentation":"<p>In the response to an <a href=\"https://docs.aws.amazon.com/Route53/latest/APIReference/API_route53resolver_AssociateResolverRule.html\">AssociateResolverRule</a>, <a href=\"https://docs.aws.amazon.com/Route53/latest/APIReference/API_route53resolver_DisassociateResolverRule.html\">DisassociateResolverRule</a>, or <a href=\"https://docs.aws.amazon.com/Route53/latest/APIReference/API_route53resolver_ListResolverRuleAssociations.html\">ListResolverRuleAssociations</a> request, provides information about an association between a Resolver rule and a VPC. The association determines which DNS queries that originate in the VPC are forwarded to your network. </p>"
    },
    "ResolverRuleAssociationStatus":{
      "type":"string",
      "enum":[
        "CREATING",
        "COMPLETE",
        "DELETING",
        "FAILED",
        "OVERRIDDEN"
      ]
    },
    "ResolverRuleAssociations":{
      "type":"list",
      "member":{"shape":"ResolverRuleAssociation"}
    },
    "ResolverRuleConfig":{
      "type":"structure",
      "members":{
        "Name":{
          "shape":"Name",
          "documentation":"<p>The new name for the Resolver rule. The name that you specify appears in the Resolver dashboard in the Route 53 console. </p>"
        },
        "TargetIps":{
          "shape":"TargetList",
          "documentation":"<p>For DNS queries that originate in your VPC, the new IP addresses that you want to route outbound DNS queries to.</p>"
        },
        "ResolverEndpointId":{
          "shape":"ResourceId",
          "documentation":"<p>The ID of the new outbound Resolver endpoint that you want to use to route DNS queries to the IP addresses that you specify in <code>TargetIps</code>.</p>"
        }
      },
      "documentation":"<p>In an <a href=\"https://docs.aws.amazon.com/Route53/latest/APIReference/API_route53resolver_UpdateResolverRule.html\">UpdateResolverRule</a> request, information about the changes that you want to make.</p>"
    },
    "ResolverRulePolicy":{
      "type":"string",
      "max":30000
    },
    "ResolverRuleStatus":{
      "type":"string",
      "enum":[
        "COMPLETE",
        "DELETING",
        "UPDATING",
        "FAILED"
      ]
    },
    "ResolverRules":{
      "type":"list",
      "member":{"shape":"ResolverRule"}
    },
    "ResourceExistsException":{
      "type":"structure",
      "members":{
        "Message":{"shape":"String"},
        "ResourceType":{
          "shape":"String",
          "documentation":"<p>For a <code>ResourceExistsException</code> error, the type of resource that the error applies to.</p>"
        }
      },
      "documentation":"<p>The resource that you tried to create already exists.</p>",
      "exception":true
    },
    "ResourceId":{
      "type":"string",
      "max":64,
      "min":1
    },
    "ResourceInUseException":{
      "type":"structure",
      "members":{
        "Message":{"shape":"String"},
        "ResourceType":{
          "shape":"String",
          "documentation":"<p>For a <code>ResourceInUseException</code> error, the type of resource that is currently in use.</p>"
        }
      },
      "documentation":"<p>The resource that you tried to update or delete is currently in use.</p>",
      "exception":true
    },
    "ResourceNotFoundException":{
      "type":"structure",
      "members":{
        "Message":{"shape":"String"},
        "ResourceType":{
          "shape":"String",
          "documentation":"<p>For a <code>ResourceNotFoundException</code> error, the type of resource that doesn't exist.</p>"
        }
      },
      "documentation":"<p>The specified resource doesn't exist.</p>",
      "exception":true
    },
    "ResourceUnavailableException":{
      "type":"structure",
      "members":{
        "Message":{"shape":"String"},
        "ResourceType":{
          "shape":"String",
          "documentation":"<p>For a <code>ResourceUnavailableException</code> error, the type of resource that isn't available.</p>"
        }
      },
      "documentation":"<p>The specified resource isn't available.</p>",
      "exception":true
    },
    "Rfc3339TimeString":{
      "type":"string",
      "max":40,
      "min":20
    },
    "RuleTypeOption":{
      "type":"string",
      "enum":[
        "FORWARD",
        "SYSTEM",
        "RECURSIVE"
      ]
    },
    "SecurityGroupIds":{
      "type":"list",
      "member":{"shape":"ResourceId"}
    },
    "ServicePrinciple":{
      "type":"string",
      "max":512,
      "min":1
    },
    "ServiceQuotaExceededException":{
      "type":"structure",
      "members":{
        "Message":{"shape":"ExceptionMessage"}
      },
      "documentation":"<p>Fulfilling the request would cause one or more quotas to be exceeded.</p>",
      "exception":true
    },
    "ShareStatus":{
      "type":"string",
      "enum":[
        "NOT_SHARED",
        "SHARED_WITH_ME",
        "SHARED_BY_ME"
      ]
    },
    "SortByKey":{
      "type":"string",
      "max":64,
      "min":1
    },
    "SortOrder":{
      "type":"string",
      "enum":[
        "ASCENDING",
        "DESCENDING"
      ]
    },
    "StatusMessage":{
      "type":"string",
      "max":255
    },
    "String":{"type":"string"},
    "SubnetId":{
      "type":"string",
      "max":32,
      "min":1
    },
    "Tag":{
      "type":"structure",
      "required":[
        "Key",
        "Value"
      ],
      "members":{
        "Key":{
          "shape":"TagKey",
          "documentation":"<p>The name for the tag. For example, if you want to associate Resolver resources with the account IDs of your customers for billing purposes, the value of <code>Key</code> might be <code>account-id</code>.</p>"
        },
        "Value":{
          "shape":"TagValue",
          "documentation":"<p>The value for the tag. For example, if <code>Key</code> is <code>account-id</code>, then <code>Value</code> might be the ID of the customer account that you're creating the resource for.</p>"
        }
      },
      "documentation":"<p>One tag that you want to add to the specified resource. A tag consists of a <code>Key</code> (a name for the tag) and a <code>Value</code>.</p>"
    },
    "TagKey":{
      "type":"string",
      "max":128,
      "min":1
    },
    "TagKeyList":{
      "type":"list",
      "member":{"shape":"TagKey"},
      "max":200
    },
    "TagList":{
      "type":"list",
      "member":{"shape":"Tag"},
      "max":200
    },
    "TagResourceRequest":{
      "type":"structure",
      "required":[
        "ResourceArn",
        "Tags"
      ],
      "members":{
        "ResourceArn":{
          "shape":"Arn",
          "documentation":"<p>The Amazon Resource Name (ARN) for the resource that you want to add tags to. To get the ARN for a resource, use the applicable <code>Get</code> or <code>List</code> command: </p> <ul> <li> <p> <a href=\"https://docs.aws.amazon.com/Route53/latest/APIReference/API_route53resolver_GetResolverEndpoint.html\">GetResolverEndpoint</a> </p> </li> <li> <p> <a href=\"https://docs.aws.amazon.com/Route53/latest/APIReference/API_route53resolver_GetResolverRule.html\">GetResolverRule</a> </p> </li> <li> <p> <a href=\"https://docs.aws.amazon.com/Route53/latest/APIReference/API_route53resolver_GetResolverRuleAssociation.html\">GetResolverRuleAssociation</a> </p> </li> <li> <p> <a href=\"https://docs.aws.amazon.com/Route53/latest/APIReference/API_route53resolver_ListResolverEndpoints.html\">ListResolverEndpoints</a> </p> </li> <li> <p> <a href=\"https://docs.aws.amazon.com/Route53/latest/APIReference/API_route53resolver_ListResolverRuleAssociations.html\">ListResolverRuleAssociations</a> </p> </li> <li> <p> <a href=\"https://docs.aws.amazon.com/Route53/latest/APIReference/API_route53resolver_ListResolverRules.html\">ListResolverRules</a> </p> </li> </ul>"
        },
        "Tags":{
          "shape":"TagList",
          "documentation":"<p>The tags that you want to add to the specified resource.</p>"
        }
      }
    },
    "TagResourceResponse":{
      "type":"structure",
      "members":{
      }
    },
    "TagValue":{
      "type":"string",
      "max":256,
      "min":0
    },
    "TargetAddress":{
      "type":"structure",
      "members":{
        "Ip":{
          "shape":"Ip",
          "documentation":"<p>One IPv4 address that you want to forward DNS queries to.</p>",
          "box":true
        },
        "Port":{
          "shape":"Port",
          "documentation":"<p>The port at <code>Ip</code> that you want to forward DNS queries to.</p>",
          "box":true
        },
        "Ipv6":{
          "shape":"Ipv6",
          "documentation":"<p> One IPv6 address that you want to forward DNS queries to. </p>",
          "box":true
        },
        "Protocol":{
          "shape":"Protocol",
          "documentation":"<p> The protocols for the Resolver endpoints. DoH-FIPS is applicable for inbound endpoints only. </p> <p>For an inbound endpoint you can apply the protocols as follows:</p> <ul> <li> <p> Do53 and DoH in combination.</p> </li> <li> <p>Do53 and DoH-FIPS in combination.</p> </li> <li> <p>Do53 alone.</p> </li> <li> <p>DoH alone.</p> </li> <li> <p>DoH-FIPS alone.</p> </li> <li> <p>None, which is treated as Do53.</p> </li> </ul> <p>For an outbound endpoint you can apply the protocols as follows:</p> <ul> <li> <p> Do53 and DoH in combination.</p> </li> <li> <p>Do53 alone.</p> </li> <li> <p>DoH alone.</p> </li> <li> <p>None, which is treated as Do53.</p> </li> </ul>",
          "box":true
        }
      },
      "documentation":"<p>In a <a href=\"https://docs.aws.amazon.com/Route53/latest/APIReference/API_route53resolver_CreateResolverRule.html\">CreateResolverRule</a> request, an array of the IPs that you want to forward DNS queries to.</p>"
    },
    "TargetList":{
      "type":"list",
      "member":{"shape":"TargetAddress"},
      "min":1
    },
    "ThrottlingException":{
      "type":"structure",
      "members":{
        "Message":{"shape":"ExceptionMessage"}
      },
      "documentation":"<p>The request was throttled. Try again in a few minutes.</p>",
      "exception":true
    },
    "UnknownResourceException":{
      "type":"structure",
      "members":{
        "Message":{"shape":"ExceptionMessage"}
      },
      "documentation":"<p>The specified resource doesn't exist.</p>",
      "exception":true
    },
    "Unsigned":{"type":"integer"},
    "UntagResourceRequest":{
      "type":"structure",
      "required":[
        "ResourceArn",
        "TagKeys"
      ],
      "members":{
        "ResourceArn":{
          "shape":"Arn",
          "documentation":"<p>The Amazon Resource Name (ARN) for the resource that you want to remove tags from. To get the ARN for a resource, use the applicable <code>Get</code> or <code>List</code> command: </p> <ul> <li> <p> <a href=\"https://docs.aws.amazon.com/Route53/latest/APIReference/API_route53resolver_GetResolverEndpoint.html\">GetResolverEndpoint</a> </p> </li> <li> <p> <a href=\"https://docs.aws.amazon.com/Route53/latest/APIReference/API_route53resolver_GetResolverRule.html\">GetResolverRule</a> </p> </li> <li> <p> <a href=\"https://docs.aws.amazon.com/Route53/latest/APIReference/API_route53resolver_GetResolverRuleAssociation.html\">GetResolverRuleAssociation</a> </p> </li> <li> <p> <a href=\"https://docs.aws.amazon.com/Route53/latest/APIReference/API_route53resolver_ListResolverEndpoints.html\">ListResolverEndpoints</a> </p> </li> <li> <p> <a href=\"https://docs.aws.amazon.com/Route53/latest/APIReference/API_route53resolver_ListResolverRuleAssociations.html\">ListResolverRuleAssociations</a> </p> </li> <li> <p> <a href=\"https://docs.aws.amazon.com/Route53/latest/APIReference/API_route53resolver_ListResolverRules.html\">ListResolverRules</a> </p> </li> </ul>"
        },
        "TagKeys":{
          "shape":"TagKeyList",
          "documentation":"<p>The tags that you want to remove to the specified resource.</p>"
        }
      }
    },
    "UntagResourceResponse":{
      "type":"structure",
      "members":{
      }
    },
    "UpdateFirewallConfigRequest":{
      "type":"structure",
      "required":[
        "ResourceId",
        "FirewallFailOpen"
      ],
      "members":{
        "ResourceId":{
          "shape":"ResourceId",
          "documentation":"<p>The ID of the VPC that the configuration is for.</p>"
        },
        "FirewallFailOpen":{
          "shape":"FirewallFailOpenStatus",
          "documentation":"<p>Determines how Route 53 Resolver handles queries during failures, for example when all traffic that is sent to DNS Firewall fails to receive a reply. </p> <ul> <li> <p>By default, fail open is disabled, which means the failure mode is closed. This approach favors security over availability. DNS Firewall blocks queries that it is unable to evaluate properly. </p> </li> <li> <p>If you enable this option, the failure mode is open. This approach favors availability over security. DNS Firewall allows queries to proceed if it is unable to properly evaluate them. </p> </li> </ul> <p>This behavior is only enforced for VPCs that have at least one DNS Firewall rule group association. </p>"
        }
      }
    },
    "UpdateFirewallConfigResponse":{
      "type":"structure",
      "members":{
        "FirewallConfig":{
          "shape":"FirewallConfig",
          "documentation":"<p>Configuration of the firewall behavior provided by DNS Firewall for a single VPC. </p>"
        }
      }
    },
    "UpdateFirewallDomainsRequest":{
      "type":"structure",
      "required":[
        "FirewallDomainListId",
        "Operation",
        "Domains"
      ],
      "members":{
        "FirewallDomainListId":{
          "shape":"ResourceId",
          "documentation":"<p>The ID of the domain list whose domains you want to update. </p>"
        },
        "Operation":{
          "shape":"FirewallDomainUpdateOperation",
          "documentation":"<p>What you want DNS Firewall to do with the domains that you are providing: </p> <ul> <li> <p> <code>ADD</code> - Add the domains to the ones that are already in the domain list. </p> </li> <li> <p> <code>REMOVE</code> - Search the domain list for the domains and remove them from the list.</p> </li> <li> <p> <code>REPLACE</code> - Update the domain list to exactly match the list that you are providing. </p> </li> </ul>"
        },
        "Domains":{
          "shape":"FirewallDomains",
          "documentation":"<p>A list of domains to use in the update operation.</p> <important> <p>There is a limit of 1000 domains per request.</p> </important> <p>Each domain specification in your domain list must satisfy the following requirements: </p> <ul> <li> <p>It can optionally start with <code>*</code> (asterisk).</p> </li> <li> <p>With the exception of the optional starting asterisk, it must only contain the following characters: <code>A-Z</code>, <code>a-z</code>, <code>0-9</code>, <code>-</code> (hyphen).</p> </li> <li> <p>It must be from 1-255 characters in length. </p> </li> </ul>"
        }
      }
    },
    "UpdateFirewallDomainsResponse":{
      "type":"structure",
      "members":{
        "Id":{
          "shape":"ResourceId",
          "documentation":"<p>The ID of the firewall domain list that DNS Firewall just updated.</p>"
        },
        "Name":{
          "shape":"Name",
          "documentation":"<p>The name of the domain list. </p>"
        },
        "Status":{
          "shape":"FirewallDomainListStatus",
          "documentation":"<p>Status of the <code>UpdateFirewallDomains</code> request.</p>"
        },
        "StatusMessage":{
          "shape":"StatusMessage",
          "documentation":"<p>Additional information about the status of the list, if available.</p>"
        }
      }
    },
    "UpdateFirewallRuleGroupAssociationRequest":{
      "type":"structure",
      "required":["FirewallRuleGroupAssociationId"],
      "members":{
        "FirewallRuleGroupAssociationId":{
          "shape":"ResourceId",
          "documentation":"<p>The identifier of the <a>FirewallRuleGroupAssociation</a>. </p>"
        },
        "Priority":{
          "shape":"Priority",
          "documentation":"<p>The setting that determines the processing order of the rule group among the rule groups that you associate with the specified VPC. DNS Firewall filters VPC traffic starting from the rule group with the lowest numeric priority setting. </p> <p>You must specify a unique priority for each rule group that you associate with a single VPC. To make it easier to insert rule groups later, leave space between the numbers, for example, use 100, 200, and so on. You can change the priority setting for a rule group association after you create it.</p>",
          "box":true
        },
        "MutationProtection":{
          "shape":"MutationProtectionStatus",
          "documentation":"<p>If enabled, this setting disallows modification or removal of the association, to help prevent against accidentally altering DNS firewall protections. </p>",
          "box":true
        },
        "Name":{
          "shape":"Name",
          "documentation":"<p>The name of the rule group association.</p>",
          "box":true
        }
      }
    },
    "UpdateFirewallRuleGroupAssociationResponse":{
      "type":"structure",
      "members":{
        "FirewallRuleGroupAssociation":{
          "shape":"FirewallRuleGroupAssociation",
          "documentation":"<p>The association that you just updated. </p>"
        }
      }
    },
    "UpdateFirewallRuleRequest":{
      "type":"structure",
      "required":[
        "FirewallRuleGroupId",
        "FirewallDomainListId"
      ],
      "members":{
        "FirewallRuleGroupId":{
          "shape":"ResourceId",
          "documentation":"<p>The unique identifier of the firewall rule group for the rule. </p>"
        },
        "FirewallDomainListId":{
          "shape":"ResourceId",
          "documentation":"<p>The ID of the domain list to use in the rule. </p>"
        },
        "Priority":{
          "shape":"Priority",
          "documentation":"<p>The setting that determines the processing order of the rule in the rule group. DNS Firewall processes the rules in a rule group by order of priority, starting from the lowest setting.</p> <p>You must specify a unique priority for each rule in a rule group. To make it easier to insert rules later, leave space between the numbers, for example, use 100, 200, and so on. You can change the priority setting for the rules in a rule group at any time.</p>",
          "box":true
        },
        "Action":{
          "shape":"Action",
          "documentation":"<p>The action that DNS Firewall should take on a DNS query when it matches one of the domains in the rule's domain list:</p> <ul> <li> <p> <code>ALLOW</code> - Permit the request to go through.</p> </li> <li> <p> <code>ALERT</code> - Permit the request to go through but send an alert to the logs.</p> </li> <li> <p> <code>BLOCK</code> - Disallow the request. This option requires additional details in the rule's <code>BlockResponse</code>. </p> </li> </ul>",
          "box":true
        },
        "BlockResponse":{
          "shape":"BlockResponse",
          "documentation":"<p>The way that you want DNS Firewall to block the request. Used for the rule action setting <code>BLOCK</code>.</p> <ul> <li> <p> <code>NODATA</code> - Respond indicating that the query was successful, but no response is available for it.</p> </li> <li> <p> <code>NXDOMAIN</code> - Respond indicating that the domain name that's in the query doesn't exist.</p> </li> <li> <p> <code>OVERRIDE</code> - Provide a custom override in the response. This option requires custom handling details in the rule's <code>BlockOverride*</code> settings. </p> </li> </ul>",
          "box":true
        },
        "BlockOverrideDomain":{
          "shape":"BlockOverrideDomain",
          "documentation":"<p>The custom DNS record to send back in response to the query. Used for the rule action <code>BLOCK</code> with a <code>BlockResponse</code> setting of <code>OVERRIDE</code>.</p>",
          "box":true
        },
        "BlockOverrideDnsType":{
          "shape":"BlockOverrideDnsType",
          "documentation":"<p>The DNS record's type. This determines the format of the record value that you provided in <code>BlockOverrideDomain</code>. Used for the rule action <code>BLOCK</code> with a <code>BlockResponse</code> setting of <code>OVERRIDE</code>.</p>",
          "box":true
        },
        "BlockOverrideTtl":{
          "shape":"BlockOverrideTtl",
          "documentation":"<p>The recommended amount of time, in seconds, for the DNS resolver or web browser to cache the provided override record. Used for the rule action <code>BLOCK</code> with a <code>BlockResponse</code> setting of <code>OVERRIDE</code>.</p>",
          "box":true
        },
        "Name":{
          "shape":"Name",
          "documentation":"<p>The name of the rule.</p>",
          "box":true
        },
        "FirewallDomainRedirectionAction":{
          "shape":"FirewallDomainRedirectionAction",
<<<<<<< HEAD
          "documentation":"<p> How you want the the rule to evaluate DNS redirection in the DNS redirection chain, such as CNAME, DNAME, ot ALIAS. </p> <p> <code>Inspect_Redirection_Domain </code>(Default) inspects all domains in the redirection chain. The individual domains in the redirection chain must be added to the allow domain list.</p> <p> <code>Trust_Redirection_Domain </code> inspects only the first domain in the redirection chain. You don't need to add the subsequent domains in the domain in the redirection list to the domain alloww list.</p>",
=======
          "documentation":"<p> How you want the the rule to evaluate DNS redirection in the DNS redirection chain, such as CNAME or DNAME. </p> <p> <code>Inspect_Redirection_Domain </code>(Default) inspects all domains in the redirection chain. The individual domains in the redirection chain must be added to the domain list.</p> <p> <code>Trust_Redirection_Domain </code> inspects only the first domain in the redirection chain. You don't need to add the subsequent domains in the domain in the redirection list to the domain list.</p>",
>>>>>>> 9be3d6f6
          "box":true
        },
        "Qtype":{
          "shape":"Qtype",
          "documentation":"<p> The DNS query type you want the rule to evaluate. Allowed values are; </p> <ul> <li> <p> A: Returns an IPv4 address.</p> </li> <li> <p>AAAA: Returns an Ipv6 address.</p> </li> <li> <p>CAA: Restricts CAs that can create SSL/TLS certifications for the domain.</p> </li> <li> <p>CNAME: Returns another domain name.</p> </li> <li> <p>DS: Record that identifies the DNSSEC signing key of a delegated zone.</p> </li> <li> <p>MX: Specifies mail servers.</p> </li> <li> <p>NAPTR: Regular-expression-based rewriting of domain names.</p> </li> <li> <p>NS: Authoritative name servers.</p> </li> <li> <p>PTR: Maps an IP address to a domain name.</p> </li> <li> <p>SOA: Start of authority record for the zone.</p> </li> <li> <p>SPF: Lists the servers authorized to send emails from a domain.</p> </li> <li> <p>SRV: Application specific values that identify servers.</p> </li> <li> <p>TXT: Verifies email senders and application-specific values.</p> </li> <li> <p>A query type you define by using the DNS type ID, for example 28 for AAAA. The values must be defined as TYPENUMBER, where the NUMBER can be 1-65334, for example, TYPE28. For more information, see <a href=\"https://en.wikipedia.org/wiki/List_of_DNS_record_types\">List of DNS record types</a>.</p> </li> </ul>"
        }
      }
    },
    "UpdateFirewallRuleResponse":{
      "type":"structure",
      "members":{
        "FirewallRule":{
          "shape":"FirewallRule",
          "documentation":"<p>The firewall rule that you just updated. </p>"
        }
      }
    },
    "UpdateIpAddress":{
      "type":"structure",
      "required":[
        "IpId",
        "Ipv6"
      ],
      "members":{
        "IpId":{
          "shape":"ResourceId",
          "documentation":"<p> The ID of the IP address, specified by the <code>ResolverEndpointId</code>. </p>"
        },
        "Ipv6":{
          "shape":"Ipv6",
          "documentation":"<p> The IPv6 address that you want to use for DNS queries. </p>"
        }
      },
      "documentation":"<p> Provides information about the IP address type in response to <a href=\"https://docs.aws.amazon.com/Route53/latest/APIReference/API_route53resolver_UpdateResolverEndpoint.html\">UpdateResolverEndpoint</a>. </p>"
    },
    "UpdateIpAddresses":{
      "type":"list",
      "member":{"shape":"UpdateIpAddress"},
      "max":50,
      "min":0
    },
    "UpdateOutpostResolverRequest":{
      "type":"structure",
      "required":["Id"],
      "members":{
        "Id":{
          "shape":"ResourceId",
          "documentation":"<p>A unique string that identifies Resolver on an Outpost.</p>"
        },
        "Name":{
          "shape":"OutpostResolverName",
          "documentation":"<p>Name of the Resolver on the Outpost.</p>",
          "box":true
        },
        "InstanceCount":{
          "shape":"InstanceCount",
          "documentation":"<p>The Amazon EC2 instance count for a Resolver on the Outpost.</p>",
          "box":true
        },
        "PreferredInstanceType":{
          "shape":"OutpostInstanceType",
          "documentation":"<p> Amazon EC2 instance type. </p>",
          "box":true
        }
      }
    },
    "UpdateOutpostResolverResponse":{
      "type":"structure",
      "members":{
        "OutpostResolver":{
          "shape":"OutpostResolver",
          "documentation":"<p>The response to an <code>UpdateOutpostResolver</code> request.</p>"
        }
      }
    },
    "UpdateResolverConfigRequest":{
      "type":"structure",
      "required":[
        "ResourceId",
        "AutodefinedReverseFlag"
      ],
      "members":{
        "ResourceId":{
          "shape":"ResourceId",
          "documentation":"<p>Resource ID of the Amazon VPC that you want to update the Resolver configuration for.</p>"
        },
        "AutodefinedReverseFlag":{
          "shape":"AutodefinedReverseFlag",
          "documentation":"<p>Indicates whether or not the Resolver will create autodefined rules for reverse DNS lookups. This is enabled by default. Disabling this option will also affect EC2-Classic instances using ClassicLink. For more information, see <a href=\"https://docs.aws.amazon.com/AWSEC2/latest/UserGuide/vpc-classiclink.html\">ClassicLink</a> in the <i>Amazon EC2 guide</i>.</p> <important> <p>We are retiring EC2-Classic on August 15, 2022. We recommend that you migrate from EC2-Classic to a VPC. For more information, see <a href=\"https://docs.aws.amazon.com/AWSEC2/latest/UserGuide/vpc-migrate.html\">Migrate from EC2-Classic to a VPC</a> in the <i>Amazon EC2 guide</i> and the blog <a href=\"http://aws.amazon.com/blogs/aws/ec2-classic-is-retiring-heres-how-to-prepare/\">EC2-Classic Networking is Retiring – Here’s How to Prepare</a>.</p> </important> <note> <p>It can take some time for the status change to be completed.</p> </note> <p/>"
        }
      }
    },
    "UpdateResolverConfigResponse":{
      "type":"structure",
      "members":{
        "ResolverConfig":{
          "shape":"ResolverConfig",
          "documentation":"<p>An array that contains settings for the specified Resolver configuration.</p>"
        }
      }
    },
    "UpdateResolverDnssecConfigRequest":{
      "type":"structure",
      "required":[
        "ResourceId",
        "Validation"
      ],
      "members":{
        "ResourceId":{
          "shape":"ResourceId",
          "documentation":"<p>The ID of the virtual private cloud (VPC) that you're updating the DNSSEC validation status for.</p>"
        },
        "Validation":{
          "shape":"Validation",
          "documentation":"<p>The new value that you are specifying for DNSSEC validation for the VPC. The value can be <code>ENABLE</code> or <code>DISABLE</code>. Be aware that it can take time for a validation status change to be completed.</p>"
        }
      }
    },
    "UpdateResolverDnssecConfigResponse":{
      "type":"structure",
      "members":{
        "ResolverDNSSECConfig":{
          "shape":"ResolverDnssecConfig",
          "documentation":"<p>A complex type that contains settings for the specified DNSSEC configuration.</p>"
        }
      }
    },
    "UpdateResolverEndpointRequest":{
      "type":"structure",
      "required":["ResolverEndpointId"],
      "members":{
        "ResolverEndpointId":{
          "shape":"ResourceId",
          "documentation":"<p>The ID of the Resolver endpoint that you want to update.</p>"
        },
        "Name":{
          "shape":"Name",
          "documentation":"<p>The name of the Resolver endpoint that you want to update.</p>",
          "box":true
        },
        "ResolverEndpointType":{
          "shape":"ResolverEndpointType",
          "documentation":"<p> Specifies the endpoint type for what type of IP address the endpoint uses to forward DNS queries. </p> <p>Updating to <code>IPV6</code> type isn't currently supported.</p>",
          "box":true
        },
        "UpdateIpAddresses":{
          "shape":"UpdateIpAddresses",
          "documentation":"<p> Specifies the IPv6 address when you update the Resolver endpoint from IPv4 to dual-stack. If you don't specify an IPv6 address, one will be automatically chosen from your subnet. </p>",
          "box":true
        },
        "Protocols":{
          "shape":"ProtocolList",
          "documentation":"<p> The protocols you want to use for the endpoint. DoH-FIPS is applicable for inbound endpoints only. </p> <p>For an inbound endpoint you can apply the protocols as follows:</p> <ul> <li> <p> Do53 and DoH in combination.</p> </li> <li> <p>Do53 and DoH-FIPS in combination.</p> </li> <li> <p>Do53 alone.</p> </li> <li> <p>DoH alone.</p> </li> <li> <p>DoH-FIPS alone.</p> </li> <li> <p>None, which is treated as Do53.</p> </li> </ul> <p>For an outbound endpoint you can apply the protocols as follows:</p> <ul> <li> <p> Do53 and DoH in combination.</p> </li> <li> <p>Do53 alone.</p> </li> <li> <p>DoH alone.</p> </li> <li> <p>None, which is treated as Do53.</p> </li> </ul> <important> <p> You can't change the protocol of an inbound endpoint directly from only Do53 to only DoH, or DoH-FIPS. This is to prevent a sudden disruption to incoming traffic that relies on Do53. To change the protocol from Do53 to DoH, or DoH-FIPS, you must first enable both Do53 and DoH, or Do53 and DoH-FIPS, to make sure that all incoming traffic has transferred to using the DoH protocol, or DoH-FIPS, and then remove the Do53.</p> </important>",
          "box":true
        }
      }
    },
    "UpdateResolverEndpointResponse":{
      "type":"structure",
      "members":{
        "ResolverEndpoint":{
          "shape":"ResolverEndpoint",
          "documentation":"<p>The response to an <code>UpdateResolverEndpoint</code> request.</p>"
        }
      }
    },
    "UpdateResolverRuleRequest":{
      "type":"structure",
      "required":[
        "ResolverRuleId",
        "Config"
      ],
      "members":{
        "ResolverRuleId":{
          "shape":"ResourceId",
          "documentation":"<p>The ID of the Resolver rule that you want to update.</p>"
        },
        "Config":{
          "shape":"ResolverRuleConfig",
          "documentation":"<p>The new settings for the Resolver rule.</p>"
        }
      }
    },
    "UpdateResolverRuleResponse":{
      "type":"structure",
      "members":{
        "ResolverRule":{
          "shape":"ResolverRule",
          "documentation":"<p>The response to an <code>UpdateResolverRule</code> request.</p>"
        }
      }
    },
    "Validation":{
      "type":"string",
      "enum":[
        "ENABLE",
        "DISABLE",
        "USE_LOCAL_RESOURCE_SETTING"
      ]
    },
    "ValidationException":{
      "type":"structure",
      "members":{
        "Message":{"shape":"ExceptionMessage"}
      },
      "documentation":"<p>You have provided an invalid command. If you ran the <code>UpdateFirewallDomains</code> request. supported values are <code>ADD</code>, <code>REMOVE</code>, or <code>REPLACE</code> a domain.</p>",
      "exception":true
    }
  },
  "documentation":"<p>When you create a VPC using Amazon VPC, you automatically get DNS resolution within the VPC from Route 53 Resolver. By default, Resolver answers DNS queries for VPC domain names such as domain names for EC2 instances or Elastic Load Balancing load balancers. Resolver performs recursive lookups against public name servers for all other domain names.</p> <p>You can also configure DNS resolution between your VPC and your network over a Direct Connect or VPN connection:</p> <p> <b>Forward DNS queries from resolvers on your network to Route 53 Resolver</b> </p> <p>DNS resolvers on your network can forward DNS queries to Resolver in a specified VPC. This allows your DNS resolvers to easily resolve domain names for Amazon Web Services resources such as EC2 instances or records in a Route 53 private hosted zone. For more information, see <a href=\"https://docs.aws.amazon.com/Route53/latest/DeveloperGuide/resolver.html#resolver-overview-forward-network-to-vpc\">How DNS Resolvers on Your Network Forward DNS Queries to Route 53 Resolver</a> in the <i>Amazon Route 53 Developer Guide</i>.</p> <p> <b>Conditionally forward queries from a VPC to resolvers on your network</b> </p> <p>You can configure Resolver to forward queries that it receives from EC2 instances in your VPCs to DNS resolvers on your network. To forward selected queries, you create Resolver rules that specify the domain names for the DNS queries that you want to forward (such as example.com), and the IP addresses of the DNS resolvers on your network that you want to forward the queries to. If a query matches multiple rules (example.com, acme.example.com), Resolver chooses the rule with the most specific match (acme.example.com) and forwards the query to the IP addresses that you specified in that rule. For more information, see <a href=\"https://docs.aws.amazon.com/Route53/latest/DeveloperGuide/resolver.html#resolver-overview-forward-vpc-to-network\">How Route 53 Resolver Forwards DNS Queries from Your VPCs to Your Network</a> in the <i>Amazon Route 53 Developer Guide</i>.</p> <p>Like Amazon VPC, Resolver is Regional. In each Region where you have VPCs, you can choose whether to forward queries from your VPCs to your network (outbound queries), from your network to your VPCs (inbound queries), or both.</p>"
}<|MERGE_RESOLUTION|>--- conflicted
+++ resolved
@@ -1539,11 +1539,7 @@
         },
         "FirewallDomainRedirectionAction":{
           "shape":"FirewallDomainRedirectionAction",
-<<<<<<< HEAD
-          "documentation":"<p> How you want the the rule to evaluate DNS redirection in the DNS redirection chain, such as CNAME, DNAME, ot ALIAS. </p> <p> <code>Inspect_Redirection_Domain </code>(Default) inspects all domains in the redirection chain. The individual domains in the redirection chain must be added to the allow domain list.</p> <p> <code>Trust_Redirection_Domain </code> inspects only the first domain in the redirection chain. You don't need to add the subsequent domains in the redirection list to the domain alloww list.</p>",
-=======
           "documentation":"<p> How you want the the rule to evaluate DNS redirection in the DNS redirection chain, such as CNAME or DNAME. </p> <p> <code>Inspect_Redirection_Domain </code>(Default) inspects all domains in the redirection chain. The individual domains in the redirection chain must be added to the domain list.</p> <p> <code>Trust_Redirection_Domain </code> inspects only the first domain in the redirection chain. You don't need to add the subsequent domains in the domain in the redirection list to the domain list.</p>",
->>>>>>> 9be3d6f6
           "box":true
         },
         "Qtype":{
@@ -2256,11 +2252,7 @@
         },
         "FirewallDomainRedirectionAction":{
           "shape":"FirewallDomainRedirectionAction",
-<<<<<<< HEAD
-          "documentation":"<p> How you want the the rule to evaluate DNS redirection in the DNS redirection chain, such as CNAME, DNAME, ot ALIAS. </p> <p> <code>Inspect_Redirection_Domain </code>(Default) inspects all domains in the redirection chain. The individual domains in the redirection chain must be added to the allow domain list.</p> <p> <code>Trust_Redirection_Domain </code> inspects only the first domain in the redirection chain. You don't need to add the subsequent domains in the domain in the redirection list to the domain alloww list.</p>"
-=======
           "documentation":"<p> How you want the the rule to evaluate DNS redirection in the DNS redirection chain, such as CNAME or DNAME. </p> <p> <code>Inspect_Redirection_Domain </code>(Default) inspects all domains in the redirection chain. The individual domains in the redirection chain must be added to the domain list.</p> <p> <code>Trust_Redirection_Domain </code> inspects only the first domain in the redirection chain. You don't need to add the subsequent domains in the domain in the redirection list to the domain list.</p>"
->>>>>>> 9be3d6f6
         },
         "Qtype":{
           "shape":"Qtype",
@@ -4598,11 +4590,7 @@
         },
         "FirewallDomainRedirectionAction":{
           "shape":"FirewallDomainRedirectionAction",
-<<<<<<< HEAD
-          "documentation":"<p> How you want the the rule to evaluate DNS redirection in the DNS redirection chain, such as CNAME, DNAME, ot ALIAS. </p> <p> <code>Inspect_Redirection_Domain </code>(Default) inspects all domains in the redirection chain. The individual domains in the redirection chain must be added to the allow domain list.</p> <p> <code>Trust_Redirection_Domain </code> inspects only the first domain in the redirection chain. You don't need to add the subsequent domains in the domain in the redirection list to the domain alloww list.</p>",
-=======
           "documentation":"<p> How you want the the rule to evaluate DNS redirection in the DNS redirection chain, such as CNAME or DNAME. </p> <p> <code>Inspect_Redirection_Domain </code>(Default) inspects all domains in the redirection chain. The individual domains in the redirection chain must be added to the domain list.</p> <p> <code>Trust_Redirection_Domain </code> inspects only the first domain in the redirection chain. You don't need to add the subsequent domains in the domain in the redirection list to the domain list.</p>",
->>>>>>> 9be3d6f6
           "box":true
         },
         "Qtype":{
