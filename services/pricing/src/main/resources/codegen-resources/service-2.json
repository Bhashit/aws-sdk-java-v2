--- conflicted
+++ resolved
@@ -63,12 +63,8 @@
         {"shape":"NotFoundException"},
         {"shape":"AccessDeniedException"},
         {"shape":"InternalErrorException"},
-<<<<<<< HEAD
-        {"shape":"ThrottlingException"}
-=======
         {"shape":"ThrottlingException"},
         {"shape":"ResourceNotFoundException"}
->>>>>>> 51221362
       ],
       "documentation":"<p> <i> <b>This feature is in preview release and is subject to change. Your use of Amazon Web Services Price List API is subject to the Beta Service Participation terms of the <a href=\"https://aws.amazon.com/service-terms/\">Amazon Web Services Service Terms</a> (Section 1.10).</b> </i> </p> <p>This returns the URL that you can retrieve your Price List file from. This URL is based on the <code>PriceListArn</code> and <code>FileFormat</code> that you retrieve from the <a href=\"https://docs.aws.amazon.com/aws-cost-management/latest/APIReference/API_pricing_ListPriceLists.html\">ListPriceLists</a> response. </p>"
     },
@@ -105,10 +101,7 @@
         {"shape":"AccessDeniedException"},
         {"shape":"InternalErrorException"},
         {"shape":"ThrottlingException"},
-<<<<<<< HEAD
-=======
         {"shape":"ResourceNotFoundException"},
->>>>>>> 51221362
         {"shape":"ExpiredNextTokenException"}
       ],
       "documentation":"<p> <i> <b>This feature is in preview release and is subject to change. Your use of Amazon Web Services Price List API is subject to the Beta Service Participation terms of the <a href=\"https://aws.amazon.com/service-terms/\">Amazon Web Services Service Terms</a> (Section 1.10).</b> </i> </p> <p>This returns a list of Price List references that the requester if authorized to view, given a <code>ServiceCode</code>, <code>CurrencyCode</code>, and an <code>EffectiveDate</code>. Use without a <code>RegionCode</code> filter to list Price List references from all available Amazon Web Services Regions. Use with a <code>RegionCode</code> filter to get the Price List reference that's specific to a specific Amazon Web Services Region. You can use the <code>PriceListArn</code> from the response to get your preferred Price List files through the <a href=\"https://docs.aws.amazon.com/aws-cost-management/latest/APIReference/API_pricing_GetPriceListFileUrl.html\">GetPriceListFileUrl</a> API.</p>"
