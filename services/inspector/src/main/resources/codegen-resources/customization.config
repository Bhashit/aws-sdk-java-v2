{
    "verifiedSimpleMethods": [
        "describeCrossAccountAccessRole",
        "listAssessmentRuns",
        "listAssessmentTargets",
        "listAssessmentTemplates",
        "listEventSubscriptions",
        "listFindings",
        "listRulesPackages"
    ],
    "shapeModifiers": {
        "AccessDeniedException": {
            "modify": [
                {
                    "errorCode": {
                        "emitPropertyName": "inspectorErrorCode"
                    }
                }
            ]
        },
        "InvalidCrossAccountRoleException": {
            "modify": [
                {
                    "errorCode": {
                        "emitPropertyName": "inspectorErrorCode"
                    }
                }
            ]
        },
        "InvalidInputException": {
            "modify": [
                {
                    "errorCode": {
                        "emitPropertyName": "inspectorErrorCode"
                    }
                }
            ]
        },
        "LimitExceededException": {
            "modify": [
                {
                    "errorCode": {
                        "emitPropertyName": "inspectorErrorCode"
                    }
                }
            ]
        },
        "NoSuchEntityException": {
            "modify": [
                {
                    "errorCode": {
                        "emitPropertyName": "inspectorErrorCode"
                    }
                }
            ]
        }
    },
<<<<<<< HEAD
    "useSraAuth": true
=======
    "useSraAuth": true,
    "enableGenerateCompiledEndpointRules": true

>>>>>>> 012a8ac6
}<|MERGE_RESOLUTION|>--- conflicted
+++ resolved
@@ -55,11 +55,7 @@
             ]
         }
     },
-<<<<<<< HEAD
-    "useSraAuth": true
-=======
     "useSraAuth": true,
     "enableGenerateCompiledEndpointRules": true
 
->>>>>>> 012a8ac6
 }