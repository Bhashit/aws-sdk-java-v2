{
    "shapeModifiers": {
        "ClientVersion": {
            "modify": [
                {
                    "5.1": {
                        "emitEnumName": "FIVE_ONE"
                    }
                },
                {
                    "5.3": {
                        "emitEnumName": "FIVE_THREE"
                    }
                }
            ]
        },
        "CloudHsmServiceException": {
            "exclude": [
                "retryable"
            ]
        }
    },
    "excludedSimpleMethods": [
        "describeHsm",
        "describeLunaClient"
    ],
    "verifiedSimpleMethods": [
        "listAvailableZones",
        "listHapgs",
        "listHsms",
        "listLunaClients"
    ],
<<<<<<< HEAD
    "useSraAuth": true
=======
    "useSraAuth": true,
    "enableGenerateCompiledEndpointRules": true

>>>>>>> 51221362
}<|MERGE_RESOLUTION|>--- conflicted
+++ resolved
@@ -30,11 +30,7 @@
         "listHsms",
         "listLunaClients"
     ],
-<<<<<<< HEAD
-    "useSraAuth": true
-=======
     "useSraAuth": true,
     "enableGenerateCompiledEndpointRules": true
 
->>>>>>> 51221362
 }