/*
 * Copyright Amazon.com, Inc. or its affiliates. All Rights Reserved.
 *
 * Licensed under the Apache License, Version 2.0 (the "License").
 * You may not use this file except in compliance with the License.
 * A copy of the License is located at
 *
 *  http://aws.amazon.com/apache2.0
 *
 * or in the "license" file accompanying this file. This file is distributed
 * on an "AS IS" BASIS, WITHOUT WARRANTIES OR CONDITIONS OF ANY KIND, either
 * express or implied. See the License for the specific language governing
 * permissions and limitations under the License.
 */

package software.amazon.awssdk.enhanced.dynamodb.internal.document;

import java.util.ArrayList;
import java.util.Collection;
import java.util.HashMap;
import java.util.Iterator;
import java.util.LinkedHashMap;
import java.util.List;
import java.util.Map;
import java.util.Objects;
import java.util.Set;
import java.util.stream.Collectors;
import software.amazon.awssdk.annotations.SdkInternalApi;
import software.amazon.awssdk.core.SdkNumber;
import software.amazon.awssdk.enhanced.dynamodb.AttributeConverter;
import software.amazon.awssdk.enhanced.dynamodb.AttributeConverterProvider;
import software.amazon.awssdk.enhanced.dynamodb.EnhancedType;
import software.amazon.awssdk.enhanced.dynamodb.document.EnhancedDocument;
import software.amazon.awssdk.enhanced.dynamodb.internal.converter.attribute.EnhancedAttributeValue;
import software.amazon.awssdk.services.dynamodb.model.AttributeValue;

/**
 * Utilities for working with {@link AttributeValue} and {@link EnhancedDocument} types.
 */
@SdkInternalApi
public final class DocumentUtils {
    public static final AttributeValue NULL_ATTRIBUTE_VALUE = AttributeValue.fromNul(true);

    private DocumentUtils() {
    }

    /**
     * Converts AttributeValue to simple Java Objects like String, SdkNumber, SdkByte.
     */
    public static Object toSimpleValue(AttributeValue value) {
        EnhancedAttributeValue attributeValue = EnhancedAttributeValue.fromAttributeValue(value);
        if (attributeValue.isNull()) {
            return null;
        }
        if (Boolean.FALSE.equals(value.nul())) {
            throw new UnsupportedOperationException("False-NULL is not supported in DynamoDB");
        }
        if (attributeValue.isBoolean()) {
            return attributeValue.asBoolean();
        }
        if (attributeValue.isString()) {
            return attributeValue.asString();
        }
        if (attributeValue.isNumber()) {
            return SdkNumber.fromString(attributeValue.asNumber());
        }
        if (attributeValue.isBytes()) {
            return attributeValue.asBytes();
        }
        if (attributeValue.isSetOfStrings()) {
            return attributeValue.asSetOfStrings();
        }
        if (attributeValue.isSetOfNumbers()) {
            return attributeValue.asSetOfNumbers().stream().map(SdkNumber::fromString).collect(Collectors.toList());
        }
        if (value.hasBs()) {
            return value.bs();
        }
        if (attributeValue.isListOfAttributeValues()) {
            return toSimpleList(attributeValue.asListOfAttributeValues());
        }
        if (attributeValue.isMap()) {
            return toSimpleMapValue(attributeValue.asMap());
        }
        throw new IllegalArgumentException("Attribute value must not be empty: " + value);
    }

    /**
     * Converts a List of attributeValues to list of simple java objects.
     */
    public static List<Object> toSimpleList(List<AttributeValue> attrValues) {
        if (attrValues == null) {
            return null;
        }
        return attrValues.stream()
                         .map(DocumentUtils::toSimpleValue)
                         .collect(Collectors.toCollection(() -> new ArrayList<>(attrValues.size())));
    }

    /**
     * Converts a Map of string-attributeValues  key value pair to  Map of string-simple java objects key value pair..
     */
    public static Map<String, Object> toSimpleMapValue(Map<String, AttributeValue> values) {
        if (values == null) {
            return null;
        }
        Map<String, Object> result = new LinkedHashMap<>(values.size());
        for (Map.Entry<String, AttributeValue> entry : values.entrySet()) {
            result.put(entry.getKey(), toSimpleValue(entry.getValue()));
        }
        return result;
    }

    private static AttributeValue convertSetToAttributeValue(Set<?> objects,
                                                             List<AttributeConverterProvider> attributeConverterProviders) {

        if (!objects.isEmpty()) {
            Iterator<?> iterator = objects.iterator();
            Object firstNonNullElement = null;
            while (iterator.hasNext() && firstNonNullElement == null) {
                firstNonNullElement = iterator.next();
            }
            if (firstNonNullElement != null) {
                return getAttributeConverterOrError(EnhancedType.setOf(firstNonNullElement.getClass()),
                                                    attributeConverterProviders).transformFrom((Set) objects);
            }
        }
        // If Set is empty or if all elements are null then default to empty string set.
        return AttributeValue.fromSs(new ArrayList<>());
    }

    /**
     * Converts sourceObject to AttributeValue based on provided AttributeConverterProvider.
     */
    public static AttributeValue convert(Object sourceObject, List<AttributeConverterProvider> attributeConverterProviders) {

        if (sourceObject == null) {
            return NULL_ATTRIBUTE_VALUE;
        }

        if(sourceObject instanceof AttributeValue){
            return (AttributeValue) sourceObject;
        }

        if (sourceObject instanceof List) {
            return convertListToAttributeValue((Collection) sourceObject, attributeConverterProviders);
        }
        if (sourceObject instanceof Set) {
            return convertSetToAttributeValue((Set<?>) sourceObject, attributeConverterProviders);
        }
        if (sourceObject instanceof Map) {
            return convertMapToAttributeValue((Map<?, ?>) sourceObject, attributeConverterProviders);
        }
<<<<<<< HEAD
        AttributeConverter attributeConverter = attributeConverterProvider.converterFor(EnhancedType.of(sourceObject.getClass()));
        if (attributeConverter == null) {
            throw new IllegalStateException("Converter not found for Class " + sourceObject.getClass().getSimpleName());
        }
        return attributeConverter.transformFrom(sourceObject);
    }

=======

        AttributeConverter attributeConverter = getAttributeConverterOrError(EnhancedType.of(sourceObject.getClass()),
                                                                             attributeConverterProviders);
        return attributeConverter.transformFrom(sourceObject);
    }

    public static<T> AttributeConverter<T> getAttributeConverterOrError(EnhancedType<T> type,
                                                                        List<AttributeConverterProvider> attributeConverterProviders) {
        return attributeConverterProviders.stream()
                                          .map(provider -> {
                                              try {
                                                  return provider.converterFor(type);
                                              } catch (IllegalStateException illegalStateException) {
                                                  return null;
                                              }
                                          })
                                          .filter(Objects::nonNull)
                                          .findFirst()
            .orElseThrow(() -> new IllegalStateException("AttributeConverter not found for type " + type
                                                         + ". Please add an AttributeConverterProvider for this type. If it is a default type, add the DefaultAttributeConverterProvider to the Document builder."));
    }

>>>>>>> 255f6fd5
    /**
     * Coverts AttributeValue to simple java objects like String, SdkNumber, Boolean, List, Set, SdkBytes or Maps.
     */
    public static Object convertAttributeValueToObject(AttributeValue attributeValue) {
        if (attributeValue.hasL()) {
            return toSimpleList(attributeValue.l());
        }
        if (attributeValue.hasM()) {
            return toSimpleMapValue(attributeValue.m());
        }
        return toSimpleValue(attributeValue);
    }

    /**
     * Iterators Collection of objects and converts each element.
     */
    private static AttributeValue convertListToAttributeValue(Collection<?> objects,
                                                              List<AttributeConverterProvider> attributeConverterProvider) {
        return AttributeValue.fromL(objects.stream()
                                           .map(obj -> convert(obj, attributeConverterProvider))
                                           .collect(Collectors.toList()));
    }

    private static AttributeValue convertMapToAttributeValue(Map<?, ?> objects,
                                                             List<AttributeConverterProvider> attributeConverterProvider) {
        Map<String, AttributeValue> attributeValueMap = new HashMap<>();
        objects.forEach((key, value) -> attributeValueMap.put(String.valueOf(key), convert(value, attributeConverterProvider)));
        return AttributeValue.fromM(attributeValueMap);
    }

    public static Map<String, AttributeValue> objectMapToAttributeMap(Map<String, Object> objectMap,
                                                                       List<AttributeConverterProvider> attributeConverterProvider) {
        if (objectMap == null) {
            return null;
        }
        Map<String, AttributeValue> result = new LinkedHashMap<>(objectMap.size());
        objectMap.forEach((key, value) -> {
            if (value instanceof AttributeValue) {
                result.put(key, (AttributeValue) value);
            } else {
                result.put(key, convert(value, attributeConverterProvider));
            }
        });
        return result;
    }



}<|MERGE_RESOLUTION|>--- conflicted
+++ resolved
@@ -151,15 +151,6 @@
         if (sourceObject instanceof Map) {
             return convertMapToAttributeValue((Map<?, ?>) sourceObject, attributeConverterProviders);
         }
-<<<<<<< HEAD
-        AttributeConverter attributeConverter = attributeConverterProvider.converterFor(EnhancedType.of(sourceObject.getClass()));
-        if (attributeConverter == null) {
-            throw new IllegalStateException("Converter not found for Class " + sourceObject.getClass().getSimpleName());
-        }
-        return attributeConverter.transformFrom(sourceObject);
-    }
-
-=======
 
         AttributeConverter attributeConverter = getAttributeConverterOrError(EnhancedType.of(sourceObject.getClass()),
                                                                              attributeConverterProviders);
@@ -182,7 +173,6 @@
                                                          + ". Please add an AttributeConverterProvider for this type. If it is a default type, add the DefaultAttributeConverterProvider to the Document builder."));
     }
 
->>>>>>> 255f6fd5
     /**
      * Coverts AttributeValue to simple java objects like String, SdkNumber, Boolean, List, Set, SdkBytes or Maps.
      */
