--- conflicted
+++ resolved
@@ -21,7 +21,6 @@
 import software.amazon.awssdk.core.internal.util.ClassLoaderHelper;
 import software.amazon.awssdk.services.s3.S3AsyncClient;
 import software.amazon.awssdk.services.s3.internal.crt.S3CrtAsyncClient;
-import software.amazon.awssdk.services.s3.internal.multipart.MultipartS3AsyncClient;
 import software.amazon.awssdk.transfer.s3.S3TransferManager;
 import software.amazon.awssdk.utils.Logger;
 
@@ -53,7 +52,6 @@
             return new CrtS3TransferManager(transferConfiguration, s3AsyncClient, isDefaultS3AsyncClient);
         }
 
-<<<<<<< HEAD
         if (!s3AsyncClient.getClass().getName().equals("software.amazon.awssdk.services.s3.internal.multipart"
                                                        + ".MultipartS3AsyncClient")) {
             log.debug(() -> "The provided S3AsyncClient is neither an instance of S3CrtAsyncClient or MultipartS3AsyncClient, "
@@ -61,19 +59,6 @@
                             + "be supported. To benefit from maximum throughput, consider using "
                             + "S3AsyncClient.crtBuilder().build() or "
                             + "S3AsyncClient.builder().multipartEnabled(true).build() instead");
-=======
-        if (s3AsyncClient.getClass().getName().equals("software.amazon.awssdk.services.s3.DefaultS3AsyncClient")) {
-            log.warn(() -> "The provided DefaultS3AsyncClient is not an instance of S3CrtAsyncClient, and thus multipart"
-                           + " upload/download feature is not enabled and resumable file upload is not supported. To benefit "
-                           + "from maximum throughput, consider using S3AsyncClient.crtBuilder().build() instead.");
-        } else if (s3AsyncClient instanceof MultipartS3AsyncClient) {
-            log.warn(() -> "The provided S3AsyncClient is an instance of MultipartS3AsyncClient, and thus multipart"
-                           + " download feature is not enabled. To benefit from all features, "
-                           + "consider using S3AsyncClient.crtBuilder().build() instead.");
-        } else {
-            log.debug(() -> "The provided S3AsyncClient is not an instance of S3CrtAsyncClient, and thus multipart"
-                            + " upload/download feature may not be enabled and resumable file upload may not be supported.");
->>>>>>> 51221362
         }
 
         return new GenericS3TransferManager(transferConfiguration, s3AsyncClient, isDefaultS3AsyncClient);
@@ -83,11 +68,7 @@
         if (crtInClasspath()) {
             return S3AsyncClient::crtCreate;
         }
-<<<<<<< HEAD
-        return () -> S3AsyncClient.builder().multipartEnabled(true).build();
-=======
         return S3AsyncClient.builder().multipartEnabled(true)::build;
->>>>>>> 51221362
     }
 
     private static boolean crtInClasspath() {
