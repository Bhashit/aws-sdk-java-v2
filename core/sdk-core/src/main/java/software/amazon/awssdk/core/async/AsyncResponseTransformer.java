/*
 * Copyright Amazon.com, Inc. or its affiliates. All Rights Reserved.
 *
 * Licensed under the Apache License, Version 2.0 (the "License").
 * You may not use this file except in compliance with the License.
 * A copy of the License is located at
 *
 *  http://aws.amazon.com/apache2.0
 *
 * or in the "license" file accompanying this file. This file is distributed
 * on an "AS IS" BASIS, WITHOUT WARRANTIES OR CONDITIONS OF ANY KIND, either
 * express or implied. See the License for the specific language governing
 * permissions and limitations under the License.
 */

package software.amazon.awssdk.core.async;

import java.io.File;
import java.io.InputStream;
import java.nio.ByteBuffer;
import java.nio.file.Path;
import java.util.concurrent.CompletableFuture;
import java.util.function.Consumer;
import software.amazon.awssdk.annotations.SdkPublicApi;
import software.amazon.awssdk.core.FileTransformerConfiguration;
import software.amazon.awssdk.core.ResponseBytes;
import software.amazon.awssdk.core.ResponseInputStream;
import software.amazon.awssdk.core.SdkResponse;
import software.amazon.awssdk.core.SplittingTransformerConfiguration;
import software.amazon.awssdk.core.internal.async.ByteArrayAsyncResponseTransformer;
import software.amazon.awssdk.core.internal.async.FileAsyncResponseTransformer;
import software.amazon.awssdk.core.internal.async.InputStreamResponseTransformer;
import software.amazon.awssdk.core.internal.async.PublisherAsyncResponseTransformer;
import software.amazon.awssdk.core.internal.async.SplittingTransformer;
import software.amazon.awssdk.utils.Validate;

/**
 * Callback interface to handle a streaming asynchronous response.
 * <p>
 * <h2>Synchronization</h2>
 * <p>
 * All operations, including those called on the {@link org.reactivestreams.Subscriber} of the stream are guaranteed to be
 * synchronized externally; i.e. no two methods on this interface or on the {@link org.reactivestreams.Subscriber} will be invoked
 * concurrently. It is <b>not</b> guaranteed that the methods will being invoked by the same thread.
 * <p>
 * <h2>Invocation Order</h2>
 * <p>
 * The methods are called in the following order:
 * <ul>
 *     <li>
 *     {@link #prepare()}: This method is always called first. Implementations should use this to setup or perform any
 *     cleanup necessary. <b>Note that this will be called upon each request attempt</b>. If the {@link CompletableFuture}
 *     returned from the previous invocation has already been completed, the implementation should return a new instance.
 *     </li>
 *     <li>
 *     {@link #onResponse}: If the response was received successfully, this method is called next.
 *     </li>
 *     <li>
 *     {@link #onStream(SdkPublisher)}: Called after {@code onResponse}. This is always invoked, even if the service
 *     operation response does not contain a body. If the response does not have a body, then the {@link SdkPublisher} will
 *     complete the subscription without signaling any elements.
 *     </li>
 *     <li>
 *     {@link #exceptionOccurred(Throwable)}: If there is an error sending the request. This method is called before {@link
 *     org.reactivestreams.Subscriber#onError(Throwable)}.
 *     </li>
 *     <li>
 *     {@link org.reactivestreams.Subscriber#onError(Throwable)}: If an error is encountered while the {@code Publisher} is
 *     publishing to a {@link org.reactivestreams.Subscriber}.
 *     </li>
 * </ul>
 * <p>
 * <h2>Retries</h2>
 * <p>
 * The transformer has the ability to trigger retries at any time by completing the {@link CompletableFuture} with an
 * exception that is deemed retryable by the configured {@link software.amazon.awssdk.core.retry.RetryPolicy}.
 *
 * @param <ResponseT> POJO response type.
 * @param <ResultT>   Type this response handler produces. I.E. the type you are transforming the response into.
 */
@SdkPublicApi
public interface AsyncResponseTransformer<ResponseT, ResultT> {
    /**
     * Initial call to enable any setup required before the response is handled.
     * <p>
     * Note that this will be called for each request attempt, up to the number of retries allowed by the configured
     * {@link software.amazon.awssdk.core.retry.RetryPolicy}.
     * <p>
     * This method is guaranteed to be called before the request is executed, and before {@link #onResponse(Object)} is signaled.
     *
     * @return The future holding the transformed response.
     */
    CompletableFuture<ResultT> prepare();

    /**
     * Called when the unmarshalled response object is ready.
     *
     * @param response The unmarshalled response.
     */
    void onResponse(ResponseT response);

    /**
     * Called when the response stream is ready.
     *
     * @param publisher The publisher.
     */
    void onStream(SdkPublisher<ByteBuffer> publisher);

    /**
     * Called when an error is encountered while making the request or receiving the response. Implementations should free up any
     * resources in this method. This method may be called multiple times during the lifecycle of a request if automatic retries
     * are enabled.
     *
     * @param error Error that occurred.
     */
    void exceptionOccurred(Throwable error);

    /**
     * Creates an {@link SplitAsyncResponseTransformer} which contains an {@link SplittingTransformer} that splits the
     * {@link AsyncResponseTransformer} into multiple ones, publishing them as a {@link SdkPublisher}.
     *
     * @param splitConfig configuration for the split transformer
     * @return SplitAsyncResponseTransformer instance.
     * @see SplittingTransformer
     * @see SplitAsyncResponseTransformer
     */
    default SplitAsyncResponseTransformer<ResponseT, ResultT> split(SplittingTransformerConfiguration splitConfig) {
        CompletableFuture<ResultT> future = new CompletableFuture<>();
        SdkPublisher<AsyncResponseTransformer<ResponseT, ResponseT>> transformer = SplittingTransformer
            .<ResponseT, ResultT>builder()
            .upstreamResponseTransformer(this)
<<<<<<< HEAD
            .maximumBufferSizeInBytes(bufferSize)
=======
            .maximumBufferSize(splitConfig.bufferSize())
>>>>>>> 511205ca
            .returnFuture(future)
            .build();
        return SplitAsyncResponseTransformer.<ResponseT, ResultT>builder()
                                            .asyncResponseTransformerPublisher(transformer)
                                            .future(future)
                                            .build();
    }

    /**
     * Creates an {@link AsyncResponseTransformer} that writes all the content to the given file. In the event of an error, the
     * SDK will attempt to delete the file (whatever has been written to it so far). If the file already exists, an exception will
     * be thrown.
     *
     * @param path        Path to file to write to.
     * @param <ResponseT> Pojo Response type.
     * @return AsyncResponseTransformer instance.
     * @see #toFile(Path, FileTransformerConfiguration)
     */
    static <ResponseT> AsyncResponseTransformer<ResponseT, ResponseT> toFile(Path path) {
        return new FileAsyncResponseTransformer<>(path);
    }

    /**
     * Creates an {@link AsyncResponseTransformer} that writes all the content to the given file with the specified
     * {@link FileTransformerConfiguration}.
     *
     * @param path        Path to file to write to.
     * @param config      configuration for the transformer
     * @param <ResponseT> Pojo Response type.
     * @return AsyncResponseTransformer instance.
     * @see FileTransformerConfiguration
     */
    static <ResponseT> AsyncResponseTransformer<ResponseT, ResponseT> toFile(Path path, FileTransformerConfiguration config) {
        return new FileAsyncResponseTransformer<>(path, config);
    }

    /**
     * This is a convenience method that creates an instance of the {@link FileTransformerConfiguration} builder, avoiding the
     * need to create one manually via {@link FileTransformerConfiguration#builder()}.
     *
     * @see #toFile(Path, FileTransformerConfiguration)
     */
    static <ResponseT> AsyncResponseTransformer<ResponseT, ResponseT> toFile(
        Path path, Consumer<FileTransformerConfiguration.Builder> config) {
        Validate.paramNotNull(config, "config");
        return new FileAsyncResponseTransformer<>(path, FileTransformerConfiguration.builder().applyMutation(config).build());
    }

    /**
     * Creates an {@link AsyncResponseTransformer} that writes all the content to the given file. In the event of an error, the
     * SDK will attempt to delete the file (whatever has been written to it so far). If the file already exists, an exception will
     * be thrown.
     *
     * @param file        File to write to.
     * @param <ResponseT> Pojo Response type.
     * @return AsyncResponseTransformer instance.
     */
    static <ResponseT> AsyncResponseTransformer<ResponseT, ResponseT> toFile(File file) {
        return toFile(file.toPath());
    }

    /**
     * Creates an {@link AsyncResponseTransformer} that writes all the content to the given file with the specified
     * {@link FileTransformerConfiguration}.
     *
     * @param file        File to write to.
     * @param config      configuration for the transformer
     * @param <ResponseT> Pojo Response type.
     * @return AsyncResponseTransformer instance.
     * @see FileTransformerConfiguration
     */
    static <ResponseT> AsyncResponseTransformer<ResponseT, ResponseT> toFile(File file, FileTransformerConfiguration config) {
        return new FileAsyncResponseTransformer<>(file.toPath(), config);
    }

    /**
     * This is a convenience method that creates an instance of the {@link FileTransformerConfiguration} builder, avoiding the
     * need to create one manually via {@link FileTransformerConfiguration#builder()}.
     *
     * @see #toFile(File, FileTransformerConfiguration)
     */
    static <ResponseT> AsyncResponseTransformer<ResponseT, ResponseT> toFile(
        File file, Consumer<FileTransformerConfiguration.Builder> config) {
        Validate.paramNotNull(config, "config");
        return new FileAsyncResponseTransformer<>(file.toPath(), FileTransformerConfiguration.builder()
                                                                                             .applyMutation(config)
                                                                                             .build());
    }

    /**
     * Creates an {@link AsyncResponseTransformer} that writes all content to a byte array.
     *
     * @param <ResponseT> Pojo response type.
     * @return AsyncResponseTransformer instance.
     */
    static <ResponseT> AsyncResponseTransformer<ResponseT, ResponseBytes<ResponseT>> toBytes() {
        return new ByteArrayAsyncResponseTransformer<>();
    }

    /**
     * Creates an {@link AsyncResponseTransformer} that publishes the response body content through a {@link ResponsePublisher},
     * which is an {@link SdkPublisher} that also contains a reference to the {@link SdkResponse} returned by the service.
     * <p>
     * When this transformer is used with an async client, the {@link CompletableFuture} that the client returns will be completed
     * once the {@link SdkResponse} is available and the response body <i>begins</i> streaming. This behavior differs from some
     * other transformers, like {@link #toFile(Path)} and {@link #toBytes()}, which only have their {@link CompletableFuture}
     * completed after the entire response body has finished streaming.
     * <p>
     * You are responsible for subscribing to this publisher and managing the associated back-pressure. Therefore, this
     * transformer is only recommended for advanced use cases.
     * <p>
     * Example usage:
     * <pre>
     * {@code
     *     CompletableFuture<ResponsePublisher<GetObjectResponse>> responseFuture =
     *         s3AsyncClient.getObject(getObjectRequest, AsyncResponseTransformer.toPublisher());
     *     ResponsePublisher<GetObjectResponse> responsePublisher = responseFuture.join();
     *     System.out.println(responsePublisher.response());
     *     CompletableFuture<Void> drainPublisherFuture = responsePublisher.subscribe(System.out::println);
     *     drainPublisherFuture.join();
     * }
     * </pre>
     *
     * @param <ResponseT> Pojo response type.
     * @return AsyncResponseTransformer instance.
     */
    static <ResponseT extends SdkResponse> AsyncResponseTransformer<ResponseT, ResponsePublisher<ResponseT>> toPublisher() {
        return new PublisherAsyncResponseTransformer<>();
    }

    /**
     * Creates an {@link AsyncResponseTransformer} that allows reading the response body content as an {@link InputStream}.
     * <p>
     * When this transformer is used with an async client, the {@link CompletableFuture} that the client returns will be completed
     * once the {@link SdkResponse} is available and the response body <i>begins</i> streaming. This behavior differs from some
     * other transformers, like {@link #toFile(Path)} and {@link #toBytes()}, which only have their {@link CompletableFuture}
     * completed after the entire response body has finished streaming.
     * <p>
     * You are responsible for performing blocking reads from this input stream and closing the stream when you are finished.
     * <p>
     * Example usage:
     * <pre>
     * {@code
     *     CompletableFuture<ResponseInputStream<GetObjectResponse>> responseFuture =
     *         s3AsyncClient.getObject(getObjectRequest, AsyncResponseTransformer.toBlockingInputStream());
     *     try (ResponseInputStream<GetObjectResponse> responseStream = responseFuture.join()) {
     *         responseStream.transferTo(System.out); // BLOCKS the calling thread
     *     }
     * }
     * </pre>
     */
    static <ResponseT extends SdkResponse>
        AsyncResponseTransformer<ResponseT, ResponseInputStream<ResponseT>> toBlockingInputStream() {
        return new InputStreamResponseTransformer<>();
    }
}<|MERGE_RESOLUTION|>--- conflicted
+++ resolved
@@ -129,11 +129,7 @@
         SdkPublisher<AsyncResponseTransformer<ResponseT, ResponseT>> transformer = SplittingTransformer
             .<ResponseT, ResultT>builder()
             .upstreamResponseTransformer(this)
-<<<<<<< HEAD
-            .maximumBufferSizeInBytes(bufferSize)
-=======
             .maximumBufferSize(splitConfig.bufferSize())
->>>>>>> 511205ca
             .returnFuture(future)
             .build();
         return SplitAsyncResponseTransformer.<ResponseT, ResultT>builder()
