--- conflicted
+++ resolved
@@ -263,10 +263,6 @@
         return ToString.builder("ClientOverrideConfiguration")
                        .add("headers", headers)
                        .add("retryPolicy", retryPolicy)
-<<<<<<< HEAD
-                       .add("retryStrategy", retryStrategy)                           
-=======
->>>>>>> 13985e06
                        .add("apiCallTimeout", apiCallTimeout)
                        .add("apiCallAttemptTimeout", apiCallAttemptTimeout)
                        .add("executionInterceptors", executionInterceptors)
