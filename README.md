--- conflicted
+++ resolved
@@ -52,11 +52,7 @@
     <dependency>
       <groupId>software.amazon.awssdk</groupId>
       <artifactId>bom</artifactId>
-<<<<<<< HEAD
-      <version>2.24.9</version>
-=======
       <version>2.24.13</version>
->>>>>>> 012a8ac6
       <type>pom</type>
       <scope>import</scope>
     </dependency>
@@ -90,20 +86,12 @@
 <dependency>
   <groupId>software.amazon.awssdk</groupId>
   <artifactId>ec2</artifactId>
-<<<<<<< HEAD
-  <version>2.24.9</version>
-=======
   <version>2.24.13</version>
->>>>>>> 012a8ac6
 </dependency>
 <dependency>
   <groupId>software.amazon.awssdk</groupId>
   <artifactId>s3</artifactId>
-<<<<<<< HEAD
-  <version>2.24.9</version>
-=======
   <version>2.24.13</version>
->>>>>>> 012a8ac6
 </dependency>
 ```
 
@@ -115,11 +103,7 @@
 <dependency>
   <groupId>software.amazon.awssdk</groupId>
   <artifactId>aws-sdk-java</artifactId>
-<<<<<<< HEAD
-  <version>2.24.9</version>
-=======
   <version>2.24.13</version>
->>>>>>> 012a8ac6
 </dependency>
 ```
 
