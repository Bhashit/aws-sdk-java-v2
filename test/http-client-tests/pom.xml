--- conflicted
+++ resolved
@@ -21,11 +21,7 @@
     <parent>
         <artifactId>aws-sdk-java-pom</artifactId>
         <groupId>software.amazon.awssdk</groupId>
-<<<<<<< HEAD
-        <version>2.23.21-SNAPSHOT</version>
-=======
         <version>2.24.10-SNAPSHOT</version>
->>>>>>> 61e0fb1e
         <relativePath>../../pom.xml</relativePath>
     </parent>
     <artifactId>http-client-tests</artifactId>
