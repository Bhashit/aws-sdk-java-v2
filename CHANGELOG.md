--- conflicted
+++ resolved
@@ -1,6 +1,4 @@
  #### 👋 _Looking for changelogs for older versions? You can find them in the [changelogs](./changelogs) directory._
-<<<<<<< HEAD
-=======
 # __2.25.68__ __2024-06-06__
 ## __AWS Account__
   - ### Features
@@ -557,7 +555,6 @@
 Special thanks to the following contributors to this release: 
 
 [@klopfdreh](https://github.com/klopfdreh)
->>>>>>> 9be3d6f6
 # __2.25.46__ __2024-05-06__
 ## __AWS Elemental MediaLive__
   - ### Features
